--- conflicted
+++ resolved
@@ -129,14 +129,10 @@
 	require.NoError(t, dEnv.CfgLoadErr)
 	// RSLoadErr will be set because the above method of creating the repo doesn't initialize a valid working or staged
 
-<<<<<<< HEAD
-	err := dEnv.Config.CreateLocalConfig(dEnv.FS, map[string]string{"user.name": "bheni"})
-=======
 	configDir, err := dEnv.FS.Abs(".")
 	require.NoError(t, err)
 
 	err = dEnv.Config.CreateLocalConfig(configDir, map[string]string{"user.name": "bheni"})
->>>>>>> 2933f44e
 	require.NoError(t, err)
 
 	if !dEnv.HasLocalConfig() {
