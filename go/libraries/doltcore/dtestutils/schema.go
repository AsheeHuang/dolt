--- conflicted
+++ resolved
@@ -113,11 +113,7 @@
 
 	empty, err := types.NewMap(ctx, vrw)
 	require.NoError(t, err)
-<<<<<<< HEAD
-	tbl, err := doltdb.NewTable(ctx, vrw, schVal, rowMap, empty, nil)
-=======
-	tbl, err := doltdb.NewTable(ctx, vrw, sch, wr.GetMap(), empty, nil)
->>>>>>> 47f3030e
+	tbl, err := doltdb.NewTable(ctx, vrw, sch, rowMap, empty, nil)
 	require.NoError(t, err)
 	tbl, err = editor.RebuildAllIndexes(ctx, tbl, editor.TestEditorOptions(vrw))
 	require.NoError(t, err)
