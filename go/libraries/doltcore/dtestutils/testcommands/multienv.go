--- conflicted
+++ resolved
@@ -27,11 +27,7 @@
 	"github.com/dolthub/dolt/go/libraries/doltcore/env/actions"
 	"github.com/dolthub/dolt/go/libraries/doltcore/row"
 	"github.com/dolthub/dolt/go/libraries/doltcore/schema"
-<<<<<<< HEAD
 	"github.com/dolthub/dolt/go/libraries/doltcore/schema/encoding"
-=======
-	"github.com/dolthub/dolt/go/libraries/doltcore/table"
->>>>>>> 47f3030e
 	"github.com/dolthub/dolt/go/libraries/doltcore/table/editor"
 	"github.com/dolthub/dolt/go/libraries/utils/filesys"
 	"github.com/dolthub/dolt/go/store/types"
@@ -335,23 +331,11 @@
 	if err != nil {
 		errhand(err)
 	}
-<<<<<<< HEAD
-
-	schVal, err := encoding.MarshalSchemaAsNomsValue(ctx, vrw, sch)
-	if err != nil {
-		errhand(err)
-	}
-=======
->>>>>>> 47f3030e
 	empty, err := types.NewMap(ctx, vrw)
 	if err != nil {
 		errhand(err)
 	}
-<<<<<<< HEAD
-	tbl, err := doltdb.NewTable(ctx, vrw, schVal, rowMap, empty, nil)
-=======
-	tbl, err := doltdb.NewTable(ctx, vrw, sch, wr.GetMap(), empty, nil)
->>>>>>> 47f3030e
+	tbl, err := doltdb.NewTable(ctx, vrw, sch, rowMap, empty, nil)
 	if err != nil {
 		errhand(err)
 	}
