--- conflicted
+++ resolved
@@ -4,11 +4,9 @@
 	"context"
 	"github.com/liquidata-inc/ld/dolt/go/libraries/doltcore/dtestutils"
 	"github.com/liquidata-inc/ld/dolt/go/libraries/doltcore/row"
-<<<<<<< HEAD
 	"github.com/liquidata-inc/ld/dolt/go/libraries/doltcore/sql/sqltestutil"
-=======
 	"github.com/liquidata-inc/ld/dolt/go/store/types"
->>>>>>> e07103c1
+
 	"github.com/stretchr/testify/assert"
 	"github.com/stretchr/testify/require"
 	"testing"
@@ -60,11 +58,7 @@
 		{
 			name:           "Test in use table name with if not exists",
 			query:          "create table if not exists people (id int primary key, age int)",
-<<<<<<< HEAD
 			expectedSchema: sqltestutil.PeopleTestSchema,
-=======
-			expectedSchema: peopleTestSchema,
->>>>>>> e07103c1
 		},
 		{
 			name:  "Test types",
@@ -477,7 +471,6 @@
 		expectedErr    string
 	}{
 		{
-<<<<<<< HEAD
 			name:  "alter drop column",
 			query: "alter table people drop rating",
 			expectedSchema: dtestutils.RemoveColumnFromSchema(sqltestutil.PeopleTestSchema, sqltestutil.RatingTag),
@@ -488,18 +481,6 @@
 			query: "alter table people drop column rating",
 			expectedSchema: dtestutils.RemoveColumnFromSchema(sqltestutil.PeopleTestSchema, sqltestutil.RatingTag),
 			expectedRows: dtestutils.ConvertToSchema(dtestutils.RemoveColumnFromSchema(sqltestutil.PeopleTestSchema, sqltestutil.RatingTag), sqltestutil.AllPeopleRows...),
-=======
-			name:           "alter drop column",
-			query:          "alter table people drop rating",
-			expectedSchema: dtestutils.RemoveColumnFromSchema(peopleTestSchema, ratingTag),
-			expectedRows:   dtestutils.ConvertToSchema(dtestutils.RemoveColumnFromSchema(peopleTestSchema, ratingTag), allPeopleRows...),
-		},
-		{
-			name:           "alter drop column with optional column keyword",
-			query:          "alter table people drop column rating",
-			expectedSchema: dtestutils.RemoveColumnFromSchema(peopleTestSchema, ratingTag),
-			expectedRows:   dtestutils.ConvertToSchema(dtestutils.RemoveColumnFromSchema(peopleTestSchema, ratingTag), allPeopleRows...),
->>>>>>> e07103c1
 		},
 		{
 			name:        "drop primary key",
@@ -700,39 +681,24 @@
 			query:          "rename table people to newPeople",
 			oldTableName:   "people",
 			newTableName:   "newPeople",
-<<<<<<< HEAD
 			expectedSchema: sqltestutil.PeopleTestSchema,
 			expectedRows:   sqltestutil.AllPeopleRows,
-=======
-			expectedSchema: peopleTestSchema,
-			expectedRows:   allPeopleRows,
->>>>>>> e07103c1
 		},
 		{
 			name:           "alter rename table with alter syntax",
 			query:          "alter table people rename to newPeople",
 			oldTableName:   "people",
 			newTableName:   "newPeople",
-<<<<<<< HEAD
 			expectedSchema: sqltestutil.PeopleTestSchema,
 			expectedRows:   sqltestutil.AllPeopleRows,
-=======
-			expectedSchema: peopleTestSchema,
-			expectedRows:   allPeopleRows,
->>>>>>> e07103c1
 		},
 		{
 			name:           "rename multiple tables",
 			query:          "rename table people to newPeople, appearances to newAppearances",
 			oldTableName:   "appearances",
 			newTableName:   "newAppearances",
-<<<<<<< HEAD
 			expectedSchema: sqltestutil.AppearancesTestSchema,
 			expectedRows:   sqltestutil.AllAppsRows,
-=======
-			expectedSchema: appearancesTestSchema,
-			expectedRows:   allAppsRows,
->>>>>>> e07103c1
 		},
 		{
 			name:        "table not found",
