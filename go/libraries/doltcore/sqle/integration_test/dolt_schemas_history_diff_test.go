// Copyright 2024 Dolthub, Inc.
//
// Licensed under the Apache License, Version 2.0 (the "License");
// you may not use this file except in compliance with the License.
// You may obtain a copy of the License at
//
//     http://www.apache.org/licenses/LICENSE-2.0
//
// Unless required by applicable law or agreed to in writing, software
// distributed under the License is distributed on an "AS IS" BASIS,
// WITHOUT WARRANTIES OR CONDITIONS OF ANY KIND, either express or implied.
// See the License for the specific language governing permissions and
// limitations under the License.

package integration_test

import (
	"context"
	"fmt"
	"testing"

	"github.com/dolthub/go-mysql-server/sql"
	"github.com/stretchr/testify/require"

	cmd "github.com/dolthub/dolt/go/cmd/dolt/commands"
	"github.com/dolthub/dolt/go/libraries/doltcore/dtestutils"
	"github.com/dolthub/dolt/go/libraries/doltcore/env"
	"github.com/dolthub/dolt/go/libraries/doltcore/sqle"
)

func TestDoltSchemasHistoryTable(t *testing.T) {
	SkipByDefaultInCI(t)
	ctx := context.Background()
	dEnv := setupDoltSchemasHistoryTests(t)
	defer dEnv.DoltDB(ctx).Close()
	for _, test := range doltSchemasHistoryTableTests() {
		t.Run(test.name, func(t *testing.T) {
			testDoltSchemasHistoryTable(t, test, dEnv)
		})
	}
}

func TestDoltSchemasDiffTable(t *testing.T) {
	SkipByDefaultInCI(t)
	ctx := context.Background()
	dEnv := setupDoltSchemasDiffTests(t)
	defer dEnv.DoltDB(ctx).Close()
	for _, test := range doltSchemasDiffTableTests() {
		t.Run(test.name, func(t *testing.T) {
			testDoltSchemasDiffTable(t, test, dEnv)
		})
	}
}

type doltSchemasTableTest struct {
	name  string
	setup []testCommand
	query string
	rows  []sql.Row
}

// Global variables to store commit hashes for test validation
var (
	DOLT_SCHEMAS_HEAD   string
	DOLT_SCHEMAS_HEAD_1 string
	DOLT_SCHEMAS_HEAD_2 string
	DOLT_SCHEMAS_INIT   string
)

var setupDoltSchemasCommon = []testCommand{
	// Create initial view
	{cmd.SqlCmd{}, args{"-q", "CREATE VIEW test_view AS SELECT 1 as col1"}},
	{cmd.AddCmd{}, args{"."}},
	{cmd.CommitCmd{}, args{"-m", "first commit: added test_view"}},

	// Create a trigger
	{cmd.SqlCmd{}, args{"-q", "CREATE TABLE test_table (id INT PRIMARY KEY, name VARCHAR(50))"}},
	{cmd.SqlCmd{}, args{"-q", `CREATE TRIGGER test_trigger 
		BEFORE INSERT ON test_table 
		FOR EACH ROW 
		SET NEW.name = UPPER(NEW.name)`}},
	{cmd.AddCmd{}, args{"."}},
	{cmd.CommitCmd{}, args{"-m", "second commit: added test_table and test_trigger"}},

	// Modify the view
	{cmd.SqlCmd{}, args{"-q", "DROP VIEW test_view"}},
	{cmd.SqlCmd{}, args{"-q", "CREATE VIEW test_view AS SELECT 1 as col1, 2 as col2"}},
	{cmd.AddCmd{}, args{"."}},
	{cmd.CommitCmd{}, args{"-m", "third commit: modified test_view"}},

	// Add an event
	{cmd.SqlCmd{}, args{"-q", `CREATE EVENT test_event 
		ON SCHEDULE EVERY 1 DAY 
		DO INSERT INTO test_table VALUES (1, 'daily')`}},
	{cmd.AddCmd{}, args{"."}},
	{cmd.CommitCmd{}, args{"-m", "fourth commit: added test_event"}},

	{cmd.LogCmd{}, args{}},
}

func doltSchemasHistoryTableTests() []doltSchemasTableTest {
	return []doltSchemasTableTest{
		{
			name:  "verify dolt_history_dolt_schemas has all required columns",
			query: "SELECT COUNT(*) FROM (SELECT type, name, fragment, extra, sql_mode, commit_hash, committer, commit_date FROM dolt_history_dolt_schemas LIMIT 0) AS schema_check",
			rows: []sql.Row{
				{int64(0)}, // Should return 0 rows but verify all columns exist
			},
		},
		{
			name:  "check correct number of history entries",
			query: "SELECT COUNT(*) FROM dolt_history_dolt_schemas",
			rows: []sql.Row{
				{int64(8)}, // view(4 commits) + trigger(3 commits) + event(1 commit) = 8 total
			},
		},
		{
			name:  "filter for trigger history only",
			query: "SELECT COUNT(*) FROM dolt_history_dolt_schemas WHERE type = 'trigger'",
			rows: []sql.Row{
				{int64(3)}, // Trigger appears in 3 commits
			},
		},
		{
			name:  "filter for objects in earliest commit",
			query: "SELECT COUNT(*) FROM dolt_history_dolt_schemas WHERE type = 'view' AND name = 'test_view'",
			rows: []sql.Row{
				{int64(4)}, // View appears in all 4 commits where it exists
			},
		},
		{
			name:  "filter for view changes only",
			query: "SELECT COUNT(*) FROM dolt_history_dolt_schemas WHERE type = 'view'",
			rows: []sql.Row{
				{int64(4)}, // View appears in 4 commits (created, exists with trigger, modified, exists with event)
			},
		},
		{
			name:  "check commit_hash is not null",
			query: "SELECT COUNT(*) FROM dolt_history_dolt_schemas WHERE commit_hash IS NOT NULL",
			rows: []sql.Row{
				{int64(8)}, // Total number of schema entries across all commits
			},
		},
		{
			name:  "filter by multiple types",
			query: "SELECT type, name FROM dolt_history_dolt_schemas WHERE type IN ('trigger', 'event') AND commit_hash = '" + "%s" + "' ORDER BY type, name",
			rows: []sql.Row{
				{"event", "test_event"},
				{"trigger", "test_trigger"},
			},
		},
		{
			name:  "check committer column exists",
			query: "SELECT COUNT(*) FROM dolt_history_dolt_schemas WHERE committer IS NOT NULL",
			rows: []sql.Row{
				{int64(8)}, // All entries should have committer info
			},
		},
	}
}

var setupDoltSchemasDiffCommon = []testCommand{
	// Start with a clean state
	{cmd.SqlCmd{}, args{"-q", "CREATE VIEW original_view AS SELECT 1 as id"}},
	{cmd.SqlCmd{}, args{"-q", "CREATE TABLE diff_table (id INT PRIMARY KEY)"}},
	{cmd.SqlCmd{}, args{"-q", `CREATE TRIGGER original_trigger 
		BEFORE INSERT ON diff_table 
		FOR EACH ROW 
		SET NEW.id = NEW.id + 1`}},
	{cmd.AddCmd{}, args{"."}},
	{cmd.CommitCmd{}, args{"-m", "base commit with original schemas"}},

	// Make changes for diff (working directory changes)
	{cmd.SqlCmd{}, args{"-q", "DROP VIEW original_view"}},
	{cmd.SqlCmd{}, args{"-q", "CREATE VIEW original_view AS SELECT 1 as id, 'modified' as status"}}, // modified
	{cmd.SqlCmd{}, args{"-q", "CREATE VIEW new_view AS SELECT 'added' as status"}},                  // added
	{cmd.SqlCmd{}, args{"-q", "DROP TRIGGER original_trigger"}},                                     // removed
	{cmd.SqlCmd{}, args{"-q", `CREATE EVENT new_event 
		ON SCHEDULE EVERY 1 HOUR 
		DO SELECT 1`}}, // added
}

func doltSchemasDiffTableTests() []doltSchemasTableTest {
	return []doltSchemasTableTest{
		{
			name:  "verify dolt_diff_dolt_schemas has all required columns",
			query: "SELECT COUNT(*) FROM (SELECT to_type, to_name, to_fragment, to_extra, to_sql_mode, to_commit, to_commit_date, from_type, from_name, from_fragment, from_extra, from_sql_mode, from_commit, from_commit_date, diff_type FROM dolt_diff_dolt_schemas LIMIT 0) AS schema_check",
			rows: []sql.Row{
				{int64(0)}, // Should return 0 rows but verify all columns exist
			},
		},
		{
			name:  "check complete history is shown",
			query: "SELECT COUNT(*) FROM dolt_diff_dolt_schemas",
			rows: []sql.Row{
<<<<<<< HEAD
				{int64(6)}, // Complete history: initial creation (2) + working changes (4) = 6 total changes
=======
				{"event", "new_event", "added"},
				{"view", "new_view", "added"},
				{"view", "original_view", "modified"}, // HEAD vs WORKING: shows proper diff types
				{nil, nil, "removed"},                 // removed trigger has NULL to_ values
>>>>>>> 053ada5f
			},
		},
		{
			name:  "verify working changes are included",
			query: "SELECT COUNT(*) FROM dolt_diff_dolt_schemas WHERE to_commit = 'WORKING'",
			rows: []sql.Row{
				{int64(4)}, // Working changes: 2 added + 1 modified + 1 removed
			},
		},
		{
			name:  "verify initial commit changes are included",
			query: "SELECT COUNT(*) FROM dolt_diff_dolt_schemas WHERE to_commit != 'WORKING'",
			rows: []sql.Row{
				{int64(2)}, // Initial commit: original_view + original_trigger added
			},
		},
		{
			name:  "filter for added schemas across all history",
			query: "SELECT COUNT(*) FROM dolt_diff_dolt_schemas WHERE diff_type = 'added'",
			rows: []sql.Row{
				{int64(4)}, // All added schemas: original_view, original_trigger (initial) + new_event, new_view (working)
			},
		},
		{
			name:  "filter for modified schemas only",
			query: "SELECT to_type, to_name FROM dolt_diff_dolt_schemas WHERE diff_type = 'modified' ORDER BY to_type, to_name",
			rows: []sql.Row{
				{"view", "original_view"}, // View was modified between HEAD and WORKING
			},
		},
		{
			name:  "filter for removed schemas only",
			query: "SELECT from_type, from_name FROM dolt_diff_dolt_schemas WHERE diff_type = 'removed' ORDER BY from_type, from_name",
			rows: []sql.Row{
				{"trigger", "original_trigger"}, // Trigger was removed between HEAD and WORKING
			},
		},
		{
			name:  "check working changes show correct commit info",
			query: "SELECT DISTINCT to_commit FROM dolt_diff_dolt_schemas WHERE to_commit = 'WORKING'",
			rows: []sql.Row{
				{"WORKING"}, // Working changes should have to_commit as WORKING
			},
		},
	}
}

func setupDoltSchemasHistoryTests(t *testing.T) *env.DoltEnv {
	dEnv := dtestutils.CreateTestEnv()
	ctx := context.Background()
	cliCtx, verr := cmd.NewArgFreeCliContext(ctx, dEnv, dEnv.FS)
	require.NoError(t, verr)

	for _, c := range setupDoltSchemasCommon {
		exitCode := c.cmd.Exec(ctx, c.cmd.Name(), c.args, dEnv, cliCtx)
		require.Equal(t, 0, exitCode)
	}

	// Get commit hashes for test validation
	root, err := dEnv.WorkingRoot(ctx)
	require.NoError(t, err)

	rows, err := sqle.ExecuteSelect(ctx, dEnv, root, "SELECT commit_hash FROM dolt_log ORDER BY date DESC")
	require.NoError(t, err)
	require.Equal(t, 5, len(rows)) // 4 commits + initial commit

	DOLT_SCHEMAS_HEAD = rows[0][0].(string)
	DOLT_SCHEMAS_HEAD_1 = rows[1][0].(string)
	DOLT_SCHEMAS_HEAD_2 = rows[2][0].(string)
	DOLT_SCHEMAS_INIT = rows[4][0].(string) // Skip one to get to the first real commit

	return dEnv
}

func setupDoltSchemasDiffTests(t *testing.T) *env.DoltEnv {
	dEnv := dtestutils.CreateTestEnv()
	ctx := context.Background()
	cliCtx, verr := cmd.NewArgFreeCliContext(ctx, dEnv, dEnv.FS)
	require.NoError(t, verr)

	for _, c := range setupDoltSchemasDiffCommon {
		exitCode := c.cmd.Exec(ctx, c.cmd.Name(), c.args, dEnv, cliCtx)
		require.Equal(t, 0, exitCode)
	}

	return dEnv
}

func testDoltSchemasHistoryTable(t *testing.T, test doltSchemasTableTest, dEnv *env.DoltEnv) {
	ctx := context.Background()
	cliCtx, verr := cmd.NewArgFreeCliContext(ctx, dEnv, dEnv.FS)
	require.NoError(t, verr)

	for _, c := range test.setup {
		exitCode := c.cmd.Exec(ctx, c.cmd.Name(), c.args, dEnv, cliCtx)
		require.Equal(t, 0, exitCode)
	}

	root, err := dEnv.WorkingRoot(ctx)
	require.NoError(t, err)

	// Replace placeholder in query with actual commit hash
	query := test.query
	if query == fmt.Sprintf("SELECT type, name FROM dolt_history_dolt_schemas WHERE commit_hash = '%s' ORDER BY type, name", "%s") {
		query = fmt.Sprintf("SELECT type, name FROM dolt_history_dolt_schemas WHERE commit_hash = '%s' ORDER BY type, name", DOLT_SCHEMAS_INIT)
	}
	if query == "SELECT type, name FROM dolt_history_dolt_schemas WHERE type IN ('trigger', 'event') AND commit_hash = '"+"%s"+"' ORDER BY type, name" {
		query = fmt.Sprintf("SELECT type, name FROM dolt_history_dolt_schemas WHERE type IN ('trigger', 'event') AND commit_hash = '%s' ORDER BY type, name", DOLT_SCHEMAS_HEAD)
	}

	actRows, err := sqle.ExecuteSelect(ctx, dEnv, root, query)
	require.NoError(t, err)

	require.ElementsMatch(t, test.rows, actRows)
}

func testDoltSchemasDiffTable(t *testing.T, test doltSchemasTableTest, dEnv *env.DoltEnv) {
	ctx := context.Background()
	cliCtx, verr := cmd.NewArgFreeCliContext(ctx, dEnv, dEnv.FS)
	require.NoError(t, verr)

	for _, c := range test.setup {
		exitCode := c.cmd.Exec(ctx, c.cmd.Name(), c.args, dEnv, cliCtx)
		require.Equal(t, 0, exitCode)
	}

	root, err := dEnv.WorkingRoot(ctx)
	require.NoError(t, err)

	actRows, err := sqle.ExecuteSelect(ctx, dEnv, root, test.query)
	require.NoError(t, err)

	require.ElementsMatch(t, test.rows, actRows)
}<|MERGE_RESOLUTION|>--- conflicted
+++ resolved
@@ -194,14 +194,10 @@
 			name:  "check complete history is shown",
 			query: "SELECT COUNT(*) FROM dolt_diff_dolt_schemas",
 			rows: []sql.Row{
-<<<<<<< HEAD
-				{int64(6)}, // Complete history: initial creation (2) + working changes (4) = 6 total changes
-=======
 				{"event", "new_event", "added"},
 				{"view", "new_view", "added"},
 				{"view", "original_view", "modified"}, // HEAD vs WORKING: shows proper diff types
 				{nil, nil, "removed"},                 // removed trigger has NULL to_ values
->>>>>>> 053ada5f
 			},
 		},
 		{
