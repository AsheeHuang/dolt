--- conflicted
+++ resolved
@@ -23,12 +23,7 @@
 	"github.com/dolthub/dolt/go/libraries/doltcore/schema"
 )
 
-<<<<<<< HEAD
-//	FmtCol converts a column to a string with a given indent space count, name width, and type width.  If nameWidth or
-//
-=======
 // FmtCol converts a column to a string with a given indent space count, name width, and type width.  If nameWidth or
->>>>>>> 59b8d649
 // typeWidth are 0 or less than the length of the name or type, then the length of the name or type will be used
 func FmtCol(indent, nameWidth, typeWidth int, col schema.Column) string {
 	sqlType := col.TypeInfo.ToSqlType()
