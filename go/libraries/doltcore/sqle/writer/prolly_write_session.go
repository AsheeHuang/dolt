// Copyright 2020 Dolthub, Inc.
//
// Licensed under the Apache License, Version 2.0 (the "License");
// you may not use this file except in compliance with the License.
// You may obtain a copy of the License at
//
//     http://www.apache.org/licenses/LICENSE-2.0
//
// Unless required by applicable law or agreed to in writing, software
// distributed under the License is distributed on an "AS IS" BASIS,
// WITHOUT WARRANTIES OR CONDITIONS OF ANY KIND, either express or implied.
// See the License for the specific language governing permissions and
// limitations under the License.

package writer

import (
	"context"
	"fmt"
	"os"
	"sync"

	"golang.org/x/sync/errgroup"

	"github.com/dolthub/dolt/go/libraries/doltcore/doltdb"
	"github.com/dolthub/dolt/go/libraries/doltcore/schema"
	"github.com/dolthub/dolt/go/libraries/doltcore/sqle/globalstate"
	"github.com/dolthub/dolt/go/libraries/doltcore/sqle/sqlutil"
	"github.com/dolthub/dolt/go/libraries/doltcore/table/editor"
)

// prollyWriteSession handles all edit operations on a table that may also update other tables.
// Serves as coordination for SessionedTableEditors.
type prollyWriteSession struct {
	workingSet *doltdb.WorkingSet
	tables     map[string]*prollyTableWriter
	tracker    globalstate.AutoIncrementTracker
	mut        *sync.RWMutex
}

var _ WriteSession = &prollyWriteSession{}

// GetTableWriter implemented WriteSession.
func (s *prollyWriteSession) GetTableWriter(ctx context.Context, table, db string, setter SessionRootSetter, batched bool) (TableWriter, error) {
	s.mut.Lock()
	defer s.mut.Unlock()

	if tw, ok := s.tables[table]; ok {
		return tw, nil
	}

	t, ok, err := s.workingSet.WorkingRoot().GetTable(ctx, table)
	if err != nil {
		return nil, err
	}
	if !ok {
		return nil, doltdb.ErrTableNotFound
	}

	sch, err := t.GetSchema(ctx)
	if err != nil {
		return nil, err
	}
	pkSch, err := sqlutil.FromDoltSchema(table, sch)
	if err != nil {
		return nil, err
	}
	autoCol := autoIncrementColFromSchema(sch)

	var pw indexWriter
	var sws []indexWriter
	if schema.IsKeyless(sch) {
		pw, err = getPrimaryKeylessProllyWriter(ctx, t, pkSch.Schema, sch)
		if err != nil {
			return nil, err
		}
		sws, err = getSecondaryKeylessProllyWriters(ctx, t, pkSch.Schema, sch, pw.(prollyKeylessWriter))
		if err != nil {
			return nil, err
		}
	} else {
		pw, err = getPrimaryProllyWriter(ctx, t, pkSch.Schema, sch)
		if err != nil {
			return nil, err
		}
		sws, err = getSecondaryProllyIndexWriters(ctx, t, pkSch.Schema, sch)
		if err != nil {
			return nil, err
		}
	}

	twr := &prollyTableWriter{
		tableName: table,
		dbName:    db,
		primary:   pw,
		secondary: sws,
		tbl:       t,
		sch:       sch,
		sqlSch:    pkSch.Schema,
		aiCol:     autoCol,
		aiTracker: s.tracker,
		flusher:   s,
		setter:    setter,
		batched:   batched,
	}
	s.tables[table] = twr

	return twr, nil
}

// Flush implemented WriteSession.
func (s *prollyWriteSession) Flush(ctx context.Context) (*doltdb.WorkingSet, error) {
	s.mut.Lock()
	defer s.mut.Unlock()
	return s.flush(ctx)
}

// SetWorkingSet implements WriteSession.
func (s *prollyWriteSession) SetWorkingSet(ctx context.Context, ws *doltdb.WorkingSet) error {
	s.mut.Lock()
	defer s.mut.Unlock()
	return s.setWorkingSet(ctx, ws)
}

// UpdateWorkingSet implements WriteSession.
func (s *prollyWriteSession) UpdateWorkingSet(ctx context.Context, cb func(ctx context.Context, current *doltdb.WorkingSet) (*doltdb.WorkingSet, error)) error {
	s.mut.Lock()
	defer s.mut.Unlock()

	current, err := s.flush(ctx)
	if err != nil {
		return err
	}

	mutated, err := cb(ctx, current)
	if err != nil {
		return err
	}

	return s.SetWorkingSet(ctx, mutated)
}

// GetOptions implemented WriteSession.
func (s *prollyWriteSession) GetOptions() editor.Options {
	return editor.Options{}
}

// SetOptions implemented WriteSession.
func (s *prollyWriteSession) SetOptions(opts editor.Options) {
	return
}

// flush is the inner implementation for Flush that does not acquire any locks
func (s *prollyWriteSession) flush(ctx context.Context) (*doltdb.WorkingSet, error) {
	var err error
	tables := make(map[string]*doltdb.Table, len(s.tables))
	mu := &sync.Mutex{}

	eg, ctx := errgroup.WithContext(ctx)
	for n := range s.tables {
		name := n // make a copy
		eg.Go(func() error {
			wr := s.tables[name]
			t, err := wr.table(ctx)
			if err != nil {
				return err
			}

			if schema.HasAutoIncrement(wr.sch) {
				v := s.tracker.Current(name)
				t, err = t.SetAutoIncrementValue(ctx, v)
				if err != nil {
					return err
				}
			}

			mu.Lock()
			defer mu.Unlock()
			tables[name] = t
			return nil
		})
	}
	if err = eg.Wait(); err != nil {
		return nil, err
	}

	flushed := s.workingSet.WorkingRoot()
	for name, tbl := range tables {
		fmt.Fprintf(os.Stderr, "putting table %s", tbl.DebugString(ctx))
		flushed, err = flushed.PutTable(ctx, name, tbl)
		if err != nil {
			return nil, err
		}
	}
<<<<<<< HEAD
	fmt.Fprintf(os.Stderr, "session writer flush, root is %s", flushed.DebugString(ctx, true))
=======
>>>>>>> be5a5938

	s.workingSet = s.workingSet.WithWorkingRoot(flushed)

	return s.workingSet, nil
}

// setRoot is the inner implementation for SetRoot that does not acquire any locks
func (s *prollyWriteSession) setWorkingSet(ctx context.Context, ws *doltdb.WorkingSet) error {
	root := ws.WorkingRoot()
	for tableName, tableWriter := range s.tables {
		t, ok, err := root.GetTable(ctx, tableName)
		if err != nil {
			return err
		}
		if !ok { // table was removed in newer root
			delete(s.tables, tableName)
			continue
		}
		tSch, err := t.GetSchema(ctx)
		if err != nil {
			return err
		}

		err = tableWriter.Reset(ctx, s, t, tSch)
		if err != nil {
			return err
		}
	}
	s.workingSet = ws
	return nil
}<|MERGE_RESOLUTION|>--- conflicted
+++ resolved
@@ -16,8 +16,6 @@
 
 import (
 	"context"
-	"fmt"
-	"os"
 	"sync"
 
 	"golang.org/x/sync/errgroup"
@@ -186,16 +184,11 @@
 
 	flushed := s.workingSet.WorkingRoot()
 	for name, tbl := range tables {
-		fmt.Fprintf(os.Stderr, "putting table %s", tbl.DebugString(ctx))
 		flushed, err = flushed.PutTable(ctx, name, tbl)
 		if err != nil {
 			return nil, err
 		}
 	}
-<<<<<<< HEAD
-	fmt.Fprintf(os.Stderr, "session writer flush, root is %s", flushed.DebugString(ctx, true))
-=======
->>>>>>> be5a5938
 
 	s.workingSet = s.workingSet.WithWorkingRoot(flushed)
 
