--- conflicted
+++ resolved
@@ -175,13 +175,9 @@
 		var err error
 		destDB, err = h.destDBF(ctx)
 		if err != nil {
-<<<<<<< HEAD
 			h.currentError = new(string)
 			*h.currentError = fmt.Sprintf("could not replicate to standby: error fetching destDB: %v", err)
-			h.lgr.Warnf("cluster/commithook: could not replicate to standby: error fetching destDB: %v", err)
-=======
 			lgr.Warnf("cluster/commithook: could not replicate to standby: error fetching destDB: %v.", err)
->>>>>>> fbdfa0a6
 			h.mu.Lock()
 			// TODO: We could add some backoff here.
 			if toPush == h.nextHead {
@@ -213,23 +209,15 @@
 
 	h.mu.Lock()
 	if err == nil {
-<<<<<<< HEAD
 		h.currentError = nil
-		h.lgr.Tracef("cluster/commithook: successfully Commited chunks on destDB")
-=======
 		lgr.Tracef("cluster/commithook: successfully Commited chunks on destDB")
->>>>>>> fbdfa0a6
 		h.lastPushedHead = toPush
 		h.lastPushedSuccess = incomingTime
 		h.nextPushAttempt = time.Time{}
 	} else {
-<<<<<<< HEAD
 		h.currentError = new(string)
 		*h.currentError = fmt.Sprintf("failed to commit chunks on destDB: %v", err)
-		h.lgr.Warnf("cluster/commithook: failed to commit chunks on destDB: %v", err)
-=======
 		lgr.Warnf("cluster/commithook: failed to commit chunks on destDB: %v", err)
->>>>>>> fbdfa0a6
 		// add some delay if a new head didn't come in while we were pushing.
 		if toPush == h.nextHead {
 			// TODO: We could add some backoff here.
