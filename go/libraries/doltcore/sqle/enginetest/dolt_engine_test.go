// Copyright 2020 Dolthub, Inc.
//
// Licensed under the Apache License, Version 2.0 (the "License");
// you may not use this file except in compliance with the License.
// You may obtain a copy of the License at
//
//     http://www.apache.org/licenses/LICENSE-2.0
//
// Unless required by applicable law or agreed to in writing, software
// distributed under the License is distributed on an "AS IS" BASIS,
// WITHOUT WARRANTIES OR CONDITIONS OF ANY KIND, either express or implied.
// See the License for the specific language governing permissions and
// limitations under the License.

package enginetest

import (
	"context"
	"fmt"
	"os"
	"testing"

	gms "github.com/dolthub/go-mysql-server"
	"github.com/dolthub/go-mysql-server/enginetest"
	"github.com/dolthub/go-mysql-server/enginetest/queries"
	"github.com/dolthub/go-mysql-server/enginetest/scriptgen/setup"
	"github.com/dolthub/go-mysql-server/server"
	"github.com/dolthub/go-mysql-server/sql"
	"github.com/dolthub/go-mysql-server/sql/analyzer"
	"github.com/dolthub/go-mysql-server/sql/mysql_db"
	gmstypes "github.com/dolthub/go-mysql-server/sql/types"
	"github.com/dolthub/vitess/go/mysql"
	"github.com/stretchr/testify/assert"
	"github.com/stretchr/testify/require"

	"github.com/dolthub/dolt/go/libraries/doltcore/dtestutils"
	"github.com/dolthub/dolt/go/libraries/doltcore/env"
	"github.com/dolthub/dolt/go/libraries/doltcore/schema"
	"github.com/dolthub/dolt/go/libraries/doltcore/sqle"
	"github.com/dolthub/dolt/go/libraries/doltcore/sqle/dsess"
	"github.com/dolthub/dolt/go/libraries/utils/config"
	"github.com/dolthub/dolt/go/store/types"
)

var skipPrepared bool

// SkipPreparedsCount is used by the "ci-check-repo CI workflow
// as a reminder to consider prepareds when adding a new
// enginetest suite.
const SkipPreparedsCount = 82

const skipPreparedFlag = "DOLT_SKIP_PREPARED_ENGINETESTS"

func init() {
	sqle.MinRowsPerPartition = 8
	sqle.MaxRowsPerPartition = 1024

	if v := os.Getenv(skipPreparedFlag); v != "" {
		skipPrepared = true
	}
}

func TestQueries(t *testing.T) {
	h := newDoltHarness(t)
	defer h.Close()
	enginetest.TestQueries(t, h)
}

func TestSingleQuery(t *testing.T) {
	t.Skip()

	harness := newDoltHarness(t)
	harness.Setup(setup.SimpleSetup...)
	engine, err := harness.NewEngine(t)
	if err != nil {
		panic(err)
	}

	setupQueries := []string{
		// "create table t1 (pk int primary key, c int);",
		// "insert into t1 values (1,2), (3,4)",
		// "call dolt_add('.')",
		// "set @Commit1 = dolt_commit('-am', 'initial table');",
		// "insert into t1 values (5,6), (7,8)",
		// "set @Commit2 = dolt_commit('-am', 'two more rows');",
	}

	for _, q := range setupQueries {
		enginetest.RunQuery(t, engine, harness, q)
	}

	engine.Analyzer.Debug = true
	engine.Analyzer.Verbose = true

	var test queries.QueryTest
	test = queries.QueryTest{
		Query: `show create table mytable`,
		Expected: []sql.Row{
			{"mytable",
				"CREATE TABLE `mytable` (\n" +
					"  `i` bigint NOT NULL,\n" +
					"  `s` varchar(20) NOT NULL COMMENT 'column s',\n" +
					"  PRIMARY KEY (`i`),\n" +
					"  KEY `idx_si` (`s`,`i`),\n" +
					"  KEY `mytable_i_s` (`i`,`s`),\n" +
					"  UNIQUE KEY `mytable_s` (`s`)\n" +
					") ENGINE=InnoDB DEFAULT CHARSET=utf8mb4 COLLATE=utf8mb4_0900_bin"},
		},
	}

	enginetest.TestQueryWithEngine(t, harness, engine, test)
}

// Convenience test for debugging a single query. Unskip and set to the desired query.
func TestSingleScript(t *testing.T) {
	t.Skip()
	var scripts = []queries.ScriptTest{
		{
			Name: "dolt_history table filter correctness",
			SetUpScript: []string{
				"create table xy (x int primary key, y int);",
				"call dolt_add('.');",
				"call dolt_commit('-m', 'creating table');",
				"insert into xy values (0, 1);",
				"call dolt_commit('-am', 'add data');",
				"insert into xy values (2, 3);",
				"call dolt_commit('-am', 'add data');",
				"insert into xy values (4, 5);",
				"call dolt_commit('-am', 'add data');",
			},
			Assertions: []queries.ScriptTestAssertion{
				{
					Query: "select count(*) from dolt_history_xy where commit_hash = (select dolt_log.commit_hash from dolt_log limit 1 offset 1)",
					Expected: []sql.Row{
						{2},
					},
				},
			},
		},
	}

	harness := newDoltHarness(t)
	for _, test := range scripts {
		enginetest.TestScript(t, harness, test)
	}
}

func TestSingleQueryPrepared(t *testing.T) {
	t.Skip()

	harness := newDoltHarness(t)
	//engine := enginetest.NewEngine(t, harness)
	//enginetest.CreateIndexes(t, harness, engine)
	//engine := enginetest.NewSpatialEngine(t, harness)
	engine, err := harness.NewEngine(t)
	if err != nil {
		panic(err)
	}

	setupQueries := []string{
		"create table t1 (pk int primary key, c int);",
		"call dolt_add('.')",
		"insert into t1 values (1,2), (3,4)",
		"set @Commit1 = dolt_commit('-am', 'initial table');",
		"insert into t1 values (5,6), (7,8)",
		"set @Commit2 = dolt_commit('-am', 'two more rows');",
	}

	for _, q := range setupQueries {
		enginetest.RunQuery(t, engine, harness, q)
	}

	//engine.Analyzer.Debug = true
	//engine.Analyzer.Verbose = true

	var test queries.QueryTest
	test = queries.QueryTest{
		Query: "explain select pk, c from dolt_history_t1 where pk = 3 and committer = 'someguy'",
		Expected: []sql.Row{
			{"Exchange"},
			{" └─ Project(dolt_history_t1.pk, dolt_history_t1.c)"},
			{"     └─ Filter((dolt_history_t1.pk = 3) AND (dolt_history_t1.committer = 'someguy'))"},
			{"         └─ IndexedTableAccess(dolt_history_t1)"},
			{"             ├─ index: [dolt_history_t1.pk]"},
			{"             ├─ filters: [{[3, 3]}]"},
			{"             └─ columns: [pk c committer]"},
		},
	}

	enginetest.TestPreparedQuery(t, harness, test.Query, test.Expected, nil)
}

func TestSingleScriptPrepared(t *testing.T) {
	t.Skip()
	var script = queries.ScriptTest{
		Name: "table with commit column should maintain its data in diff",
		SetUpScript: []string{
			"CREATE TABLE t (pk int PRIMARY KEY, commit varchar(20));",
			"CALL DOLT_ADD('.');",
			"CALL dolt_commit('-am', 'creating table t');",
			"INSERT INTO t VALUES (1, '123456');",
			"CALL dolt_commit('-am', 'insert data');",
		},
		Assertions: []queries.ScriptTestAssertion{
			{
				Query:    "SELECT to_pk, char_length(to_commit), from_pk, char_length(from_commit), diff_type from dolt_diff_t;",
				Expected: []sql.Row{{1, 32, nil, 32, "added"}},
			},
		},
	}
	harness := newDoltHarness(t)
	enginetest.TestScriptPrepared(t, harness, script)
}

func TestVersionedQueries(t *testing.T) {
	h := newDoltHarness(t)
	defer h.Close()
	enginetest.TestVersionedQueries(t, h)
}

// Tests of choosing the correct execution plan independent of result correctness. Mostly useful for confirming that
// the right indexes are being used for joining tables.
func TestQueryPlans(t *testing.T) {
	// Dolt supports partial keys, so the index matched is different for some plans
	// TODO: Fix these differences by implementing partial key matching in the memory tables, or the engine itself
	skipped := []string{
		"SELECT pk,pk1,pk2 FROM one_pk LEFT JOIN two_pk ON pk=pk1",
		"SELECT pk,pk1,pk2 FROM one_pk JOIN two_pk ON pk=pk1",
		"SELECT one_pk.c5,pk1,pk2 FROM one_pk JOIN two_pk ON pk=pk1 ORDER BY 1,2,3",
		"SELECT opk.c5,pk1,pk2 FROM one_pk opk JOIN two_pk tpk ON opk.pk=tpk.pk1 ORDER BY 1,2,3",
		"SELECT opk.c5,pk1,pk2 FROM one_pk opk JOIN two_pk tpk ON pk=pk1 ORDER BY 1,2,3",
		"SELECT pk,pk1,pk2 FROM one_pk LEFT JOIN two_pk ON pk=pk1 ORDER BY 1,2,3",
		"SELECT pk,pk1,pk2 FROM one_pk t1, two_pk t2 WHERE pk=1 AND pk2=1 AND pk1=1 ORDER BY 1,2",
	}
	// Parallelism introduces Exchange nodes into the query plans, so disable.
	// TODO: exchange nodes should really only be part of the explain plan under certain debug settings
	harness := newDoltHarness(t).WithParallelism(1).WithSkippedQueries(skipped)
	defer harness.Close()
	enginetest.TestQueryPlans(t, harness, queries.PlanTests)
}

func TestIntegrationQueryPlans(t *testing.T) {
	harness := newDoltHarness(t).WithParallelism(1)
	defer harness.Close()
	enginetest.TestIntegrationPlans(t, harness)
}

func TestDoltDiffQueryPlans(t *testing.T) {
	if !types.IsFormat_DOLT(types.Format_Default) {
		t.Skip("only new format support system table indexing")
	}

	harness := newDoltHarness(t).WithParallelism(2) // want Exchange nodes
	defer harness.Close()
	harness.Setup(setup.SimpleSetup...)
	e, err := harness.NewEngine(t)
	require.NoError(t, err)
	defer e.Close()

	for _, tt := range DoltDiffPlanTests {
		enginetest.TestQueryPlan(t, harness, e, tt.Query, tt.ExpectedPlan, false)
	}
}

func TestQueryErrors(t *testing.T) {
	h := newDoltHarness(t)
	defer h.Close()
	enginetest.TestQueryErrors(t, h)
}

func TestInfoSchema(t *testing.T) {
	h := newDoltHarness(t)
	defer h.Close()
	enginetest.TestInfoSchema(t, h)
}

func TestColumnAliases(t *testing.T) {
	h := newDoltHarness(t)
	defer h.Close()
	enginetest.TestColumnAliases(t, h)
}

func TestOrderByGroupBy(t *testing.T) {
	h := newDoltHarness(t)
	defer h.Close()
	enginetest.TestOrderByGroupBy(t, h)
}

func TestAmbiguousColumnResolution(t *testing.T) {
	h := newDoltHarness(t)
	defer h.Close()
	enginetest.TestAmbiguousColumnResolution(t, h)
}

func TestInsertInto(t *testing.T) {
	h := newDoltHarness(t)
	defer h.Close()
	enginetest.TestInsertInto(t, h)
}

func TestInsertIgnoreInto(t *testing.T) {
	h := newDoltHarness(t)
	defer h.Close()
	enginetest.TestInsertIgnoreInto(t, h)
}

// TODO: merge this into the above test when we remove old format
func TestInsertDuplicateKeyKeyless(t *testing.T) {
	if !types.IsFormat_DOLT(types.Format_Default) {
		t.Skip()
	}
	enginetest.TestInsertDuplicateKeyKeyless(t, newDoltHarness(t))
}

// TODO: merge this into the above test when we remove old format
func TestInsertDuplicateKeyKeylessPrepared(t *testing.T) {
	if !types.IsFormat_DOLT(types.Format_Default) {
		t.Skip()
	}
	enginetest.TestInsertDuplicateKeyKeylessPrepared(t, newDoltHarness(t))
}

// TODO: merge this into the above test when we remove old format
func TestIgnoreIntoWithDuplicateUniqueKeyKeyless(t *testing.T) {
	if !types.IsFormat_DOLT(types.Format_Default) {
		t.Skip()
	}
	h := newDoltHarness(t)
	defer h.Close()
	enginetest.TestIgnoreIntoWithDuplicateUniqueKeyKeyless(t, h)
}

// TODO: merge this into the above test when we remove old format
func TestIgnoreIntoWithDuplicateUniqueKeyKeylessPrepared(t *testing.T) {
	if !types.IsFormat_DOLT(types.Format_Default) {
		t.Skip()
	}
	enginetest.TestIgnoreIntoWithDuplicateUniqueKeyKeylessPrepared(t, newDoltHarness(t))
}

func TestInsertIntoErrors(t *testing.T) {
	h := newDoltHarness(t)
	defer h.Close()
	enginetest.TestInsertIntoErrors(t, h)
}

func TestSpatialQueries(t *testing.T) {
	h := newDoltHarness(t)
	defer h.Close()
	enginetest.TestSpatialQueries(t, h)
}

func TestReplaceInto(t *testing.T) {
	h := newDoltHarness(t)
	defer h.Close()
	enginetest.TestReplaceInto(t, h)
}

func TestReplaceIntoErrors(t *testing.T) {
	h := newDoltHarness(t)
	defer h.Close()
	enginetest.TestReplaceIntoErrors(t, h)
}

func TestUpdate(t *testing.T) {
	h := newDoltHarness(t)
	defer h.Close()
	enginetest.TestUpdate(t, h)
}

func TestUpdateIgnore(t *testing.T) {
	h := newDoltHarness(t)
	defer h.Close()
	enginetest.TestUpdateIgnore(t, h)
}

func TestUpdateErrors(t *testing.T) {
	h := newDoltHarness(t)
	defer h.Close()
	enginetest.TestUpdateErrors(t, h)
}

func TestDeleteFrom(t *testing.T) {
	h := newDoltHarness(t)
	defer h.Close()
	enginetest.TestDelete(t, h)
}

func TestDeleteFromErrors(t *testing.T) {
	h := newDoltHarness(t)
	defer h.Close()
	enginetest.TestDeleteErrors(t, h)
}

func TestSpatialDelete(t *testing.T) {
	h := newDoltHarness(t)
	defer h.Close()
	enginetest.TestSpatialDelete(t, h)
}

func TestSpatialScripts(t *testing.T) {
	h := newDoltHarness(t)
	defer h.Close()
	enginetest.TestSpatialScripts(t, h)
}

func TestSpatialScriptsPrepared(t *testing.T) {
	enginetest.TestSpatialScriptsPrepared(t, newDoltHarness(t))
}

func TestSpatialIndexScripts(t *testing.T) {
	skipOldFormat(t)
	enginetest.TestSpatialIndexScripts(t, newDoltHarness(t))
}

func TestSpatialIndexScriptsPrepared(t *testing.T) {
	skipOldFormat(t)
	enginetest.TestSpatialIndexScriptsPrepared(t, newDoltHarness(t))
}

func TestSpatialIndexPlans(t *testing.T) {
	skipOldFormat(t)
	enginetest.TestSpatialIndexPlans(t, newDoltHarness(t))
}

func TestSpatialIndexPlansPrepared(t *testing.T) {
	skipOldFormat(t)
	enginetest.TestSpatialIndexPlansPrepared(t, newDoltHarness(t))
}

func TestTruncate(t *testing.T) {
	h := newDoltHarness(t)
	defer h.Close()
	enginetest.TestTruncate(t, h)
}

func TestScripts(t *testing.T) {
	var skipped []string
	if types.IsFormat_DOLT(types.Format_Default) {
		skipped = append(skipped, newFormatSkippedScripts...)
	}
	h := newDoltHarness(t).WithSkippedQueries(skipped)
	defer h.Close()
	enginetest.TestScripts(t, h)
}

// TestDoltUserPrivileges tests Dolt-specific code that needs to handle user privilege checking
func TestDoltUserPrivileges(t *testing.T) {
	harness := newDoltHarness(t)
	defer harness.Close()
	for _, script := range DoltUserPrivTests {
		t.Run(script.Name, func(t *testing.T) {
			harness.Setup(setup.MydbData)
			engine, err := harness.NewEngine(t)
			require.NoError(t, err)
			defer engine.Close()

			ctx := enginetest.NewContextWithClient(harness, sql.Client{
				User:    "root",
				Address: "localhost",
			})

			engine.Analyzer.Catalog.MySQLDb.AddRootAccount()
			engine.Analyzer.Catalog.MySQLDb.SetPersister(&mysql_db.NoopPersister{})

			for _, statement := range script.SetUpScript {
				if sh, ok := interface{}(harness).(enginetest.SkippingHarness); ok {
					if sh.SkipQueryTest(statement) {
						t.Skip()
					}
				}
				enginetest.RunQueryWithContext(t, engine, harness, ctx, statement)
			}
			for _, assertion := range script.Assertions {
				if sh, ok := interface{}(harness).(enginetest.SkippingHarness); ok {
					if sh.SkipQueryTest(assertion.Query) {
						t.Skipf("Skipping query %s", assertion.Query)
					}
				}

				user := assertion.User
				host := assertion.Host
				if user == "" {
					user = "root"
				}
				if host == "" {
					host = "localhost"
				}
				ctx := enginetest.NewContextWithClient(harness, sql.Client{
					User:    user,
					Address: host,
				})

				if assertion.ExpectedErr != nil {
					t.Run(assertion.Query, func(t *testing.T) {
						enginetest.AssertErrWithCtx(t, engine, harness, ctx, assertion.Query, assertion.ExpectedErr)
					})
				} else if assertion.ExpectedErrStr != "" {
					t.Run(assertion.Query, func(t *testing.T) {
						enginetest.AssertErrWithCtx(t, engine, harness, ctx, assertion.Query, nil, assertion.ExpectedErrStr)
					})
				} else {
					t.Run(assertion.Query, func(t *testing.T) {
						enginetest.TestQueryWithContext(t, ctx, engine, harness, assertion.Query, assertion.Expected, nil, nil)
					})
				}
			}
		})
	}
}

func TestJoinOps(t *testing.T) {
	if types.IsFormat_LD(types.Format_Default) {
		t.Skip("DOLT_LD keyless indexes are not sorted")
	}

	h := newDoltHarness(t)
	defer h.Close()
	enginetest.TestJoinOps(t, h)
}

func TestJoinPlanningPrepared(t *testing.T) {
	if types.IsFormat_LD(types.Format_Default) {
		t.Skip("DOLT_LD keyless indexes are not sorted")
	}
	h := newDoltHarness(t).WithParallelism(1)
	defer h.Close()
	enginetest.TestJoinPlanningPrepared(t, h)
}

func TestJoinPlanning(t *testing.T) {
	if types.IsFormat_LD(types.Format_Default) {
		t.Skip("DOLT_LD keyless indexes are not sorted")
	}
	h := newDoltHarness(t).WithParallelism(1)
	defer h.Close()
	enginetest.TestJoinPlanning(t, h)
}

func TestJoinOpsPrepared(t *testing.T) {
	if types.IsFormat_LD(types.Format_Default) {
		t.Skip("DOLT_LD keyless indexes are not sorted")
	}

	h := newDoltHarness(t)
	defer h.Close()
	enginetest.TestJoinOpsPrepared(t, h)
}

func TestJoinQueries(t *testing.T) {
	h := newDoltHarness(t)
	defer h.Close()
	enginetest.TestJoinQueries(t, h)
}

func TestJoinQueriesPrepared(t *testing.T) {
	h := newDoltHarness(t)
	defer h.Close()
	enginetest.TestJoinQueriesPrepared(t, h)
}

// TestJSONTableQueries runs the canonical test queries against a single threaded index enabled harness.
func TestJSONTableQueries(t *testing.T) {
	h := newDoltHarness(t)
	defer h.Close()
	enginetest.TestJSONTableQueries(t, h)
}

// TestJSONTableScripts runs the canonical test queries against a single threaded index enabled harness.
func TestJSONTableScripts(t *testing.T) {
	h := newDoltHarness(t)
	defer h.Close()
	enginetest.TestJSONTableScripts(t, h)
}

func TestUserPrivileges(t *testing.T) {
	h := newDoltHarness(t)
	defer h.Close()
	enginetest.TestUserPrivileges(t, h)
}

func TestUserAuthentication(t *testing.T) {
	t.Skip("Unexpected panic, need to fix")
	h := newDoltHarness(t)
	defer h.Close()
	enginetest.TestUserAuthentication(t, h)
}

func TestComplexIndexQueries(t *testing.T) {
	h := newDoltHarness(t)
	defer h.Close()
	enginetest.TestComplexIndexQueries(t, h)
}

func TestCreateTable(t *testing.T) {
	h := newDoltHarness(t)
	defer h.Close()
	enginetest.TestCreateTable(t, h)
}

func TestPkOrdinalsDDL(t *testing.T) {
	h := newDoltHarness(t)
	defer h.Close()
	enginetest.TestPkOrdinalsDDL(t, h)
}

func TestPkOrdinalsDML(t *testing.T) {
	h := newDoltHarness(t)
	defer h.Close()
	enginetest.TestPkOrdinalsDML(t, h)
}

func TestDropTable(t *testing.T) {
	h := newDoltHarness(t)
	defer h.Close()
	enginetest.TestDropTable(t, h)
}

func TestRenameTable(t *testing.T) {
	h := newDoltHarness(t)
	defer h.Close()
	enginetest.TestRenameTable(t, h)
}

func TestRenameColumn(t *testing.T) {
	h := newDoltHarness(t)
	defer h.Close()
	enginetest.TestRenameColumn(t, h)
}

func TestAddColumn(t *testing.T) {
	h := newDoltHarness(t)
	defer h.Close()
	enginetest.TestAddColumn(t, h)
}

func TestModifyColumn(t *testing.T) {
	h := newDoltHarness(t)
	defer h.Close()
	enginetest.TestModifyColumn(t, h)
}

func TestDropColumn(t *testing.T) {
	h := newDoltHarness(t)
	defer h.Close()
	enginetest.TestDropColumn(t, h)
}

func TestCreateDatabase(t *testing.T) {
	h := newDoltHarness(t)
	defer h.Close()
	enginetest.TestCreateDatabase(t, h)
}

func TestBlobs(t *testing.T) {
	skipOldFormat(t)
	h := newDoltHarness(t)
	defer h.Close()
	enginetest.TestBlobs(t, h)
}

func TestIndexes(t *testing.T) {
	harness := newDoltHarness(t)
	defer harness.Close()
	enginetest.TestIndexes(t, harness)
}

func TestIndexPrefix(t *testing.T) {
	skipOldFormat(t)
	harness := newDoltHarness(t)
	defer harness.Close()
	enginetest.TestIndexPrefix(t, harness)
	for _, script := range DoltIndexPrefixScripts {
		enginetest.TestScript(t, harness, script)
	}
}

func TestBigBlobs(t *testing.T) {
	skipOldFormat(t)

	h := newDoltHarness(t)
	defer h.Close()
	h.Setup(setup.MydbData, setup.BlobData)
	for _, tt := range BigBlobQueries {
		enginetest.RunWriteQueryTest(t, h, tt)
	}
}

func TestDropDatabase(t *testing.T) {
	func() {
		h := newDoltHarness(t)
		defer h.Close()
		enginetest.TestScript(t, h, queries.ScriptTest{
			Name: "Drop database engine tests for Dolt only",
			SetUpScript: []string{
				"CREATE DATABASE Test1db",
				"CREATE DATABASE TEST2db",
			},
			Assertions: []queries.ScriptTestAssertion{
				{
					Query:    "DROP DATABASE TeSt2DB",
					Expected: []sql.Row{{gmstypes.OkResult{RowsAffected: 1}}},
				},
				{
					Query:       "USE test2db",
					ExpectedErr: sql.ErrDatabaseNotFound,
				},
				{
					Query:    "USE TEST1DB",
					Expected: []sql.Row{},
				},
				{
					Query:    "DROP DATABASE IF EXISTS test1DB",
					Expected: []sql.Row{{gmstypes.OkResult{RowsAffected: 1}}},
				},
				{
					Query:       "USE Test1db",
					ExpectedErr: sql.ErrDatabaseNotFound,
				},
			},
		})
	}()

	t.Skip("Dolt doesn't yet support dropping the primary database, which these tests do")
	h := newDoltHarness(t)
	defer h.Close()
	enginetest.TestDropDatabase(t, h)
}

func TestCreateForeignKeys(t *testing.T) {
	h := newDoltHarness(t)
	defer h.Close()
	enginetest.TestCreateForeignKeys(t, h)
}

func TestDropForeignKeys(t *testing.T) {
	h := newDoltHarness(t)
	defer h.Close()
	enginetest.TestDropForeignKeys(t, h)
}

func TestForeignKeys(t *testing.T) {
	h := newDoltHarness(t)
	defer h.Close()
	enginetest.TestForeignKeys(t, h)
}

func TestCreateCheckConstraints(t *testing.T) {
	h := newDoltHarness(t)
	defer h.Close()
	enginetest.TestCreateCheckConstraints(t, h)
}

func TestChecksOnInsert(t *testing.T) {
	h := newDoltHarness(t)
	defer h.Close()
	enginetest.TestChecksOnInsert(t, h)
}

func TestChecksOnUpdate(t *testing.T) {
	h := newDoltHarness(t)
	defer h.Close()
	enginetest.TestChecksOnUpdate(t, h)
}

func TestDisallowedCheckConstraints(t *testing.T) {
	h := newDoltHarness(t)
	defer h.Close()
	enginetest.TestDisallowedCheckConstraints(t, h)
}

func TestDropCheckConstraints(t *testing.T) {
	h := newDoltHarness(t)
	defer h.Close()
	enginetest.TestDropCheckConstraints(t, h)
}

func TestReadOnly(t *testing.T) {
	h := newDoltHarness(t)
	defer h.Close()
	enginetest.TestReadOnly(t, h)
}

func TestViews(t *testing.T) {
	h := newDoltHarness(t)
	defer h.Close()
	enginetest.TestViews(t, h)
}

func TestVersionedViews(t *testing.T) {
	h := newDoltHarness(t)
	defer h.Close()
	enginetest.TestVersionedViews(t, h)
}

func TestWindowFunctions(t *testing.T) {
	h := newDoltHarness(t)
	defer h.Close()
	enginetest.TestWindowFunctions(t, h)
}

func TestWindowRowFrames(t *testing.T) {
	h := newDoltHarness(t)
	defer h.Close()
	enginetest.TestWindowRowFrames(t, h)
}

func TestWindowRangeFrames(t *testing.T) {
	h := newDoltHarness(t)
	defer h.Close()
	enginetest.TestWindowRangeFrames(t, h)
}

func TestNamedWindows(t *testing.T) {
	h := newDoltHarness(t)
	defer h.Close()
	enginetest.TestNamedWindows(t, h)
}

func TestNaturalJoin(t *testing.T) {
	h := newDoltHarness(t)
	defer h.Close()
	enginetest.TestNaturalJoin(t, h)
}

func TestNaturalJoinEqual(t *testing.T) {
	h := newDoltHarness(t)
	defer h.Close()
	enginetest.TestNaturalJoinEqual(t, h)
}

func TestNaturalJoinDisjoint(t *testing.T) {
	h := newDoltHarness(t)
	defer h.Close()
	enginetest.TestNaturalJoinEqual(t, h)
}

func TestInnerNestedInNaturalJoins(t *testing.T) {
	h := newDoltHarness(t)
	defer h.Close()
	enginetest.TestInnerNestedInNaturalJoins(t, h)
}

func TestColumnDefaults(t *testing.T) {
	h := newDoltHarness(t)
	defer h.Close()
	enginetest.TestColumnDefaults(t, h)
}

func TestAlterTable(t *testing.T) {
	h := newDoltHarness(t)
	defer h.Close()
	enginetest.TestAlterTable(t, h)
}

func TestVariables(t *testing.T) {
	h := newDoltHarness(t)
	defer h.Close()
	enginetest.TestVariables(t, h)
}

func TestVariableErrors(t *testing.T) {
	h := newDoltHarness(t)
	defer h.Close()
	enginetest.TestVariableErrors(t, h)
}

func TestLoadDataPrepared(t *testing.T) {
	t.Skip("feature not supported")
	skipPreparedTests(t)
	h := newDoltHarness(t)
	defer h.Close()
	enginetest.TestLoadDataPrepared(t, h)
}

func TestLoadData(t *testing.T) {
	t.Skip()
	h := newDoltHarness(t)
	defer h.Close()
	enginetest.TestLoadData(t, h)
}

func TestLoadDataErrors(t *testing.T) {
	h := newDoltHarness(t)
	defer h.Close()
	enginetest.TestLoadDataErrors(t, h)
}

func TestJsonScripts(t *testing.T) {
	h := newDoltHarness(t)
	defer h.Close()
	enginetest.TestJsonScripts(t, h)
}

func TestTriggers(t *testing.T) {
	h := newDoltHarness(t)
	defer h.Close()
	enginetest.TestTriggers(t, h)
}

func TestRollbackTriggers(t *testing.T) {
	h := newDoltHarness(t)
	defer h.Close()
	enginetest.TestRollbackTriggers(t, h)
}

func TestStoredProcedures(t *testing.T) {
	tests := make([]queries.ScriptTest, 0, len(queries.ProcedureLogicTests))
	for _, test := range queries.ProcedureLogicTests {
		//TODO: this passes locally but SOMETIMES fails tests on GitHub, no clue why
		if test.Name != "ITERATE and LEAVE loops" {
			tests = append(tests, test)
		}
	}
	queries.ProcedureLogicTests = tests

	h := newDoltHarness(t)
	defer h.Close()
	enginetest.TestStoredProcedures(t, h)
}

func TestCallAsOf(t *testing.T) {
	for _, script := range DoltCallAsOf {
		func() {
			h := newDoltHarness(t)
			defer h.Close()
			enginetest.TestScript(t, h, script)
		}()
	}
}

func TestLargeJsonObjects(t *testing.T) {
	SkipByDefaultInCI(t)
	harness := newDoltHarness(t)
	defer harness.Close()
	for _, script := range LargeJsonObjectScriptTests {
		enginetest.TestScript(t, harness, script)
	}
}

func SkipByDefaultInCI(t *testing.T) {
	if os.Getenv("CI") != "" && os.Getenv("DOLT_TEST_RUN_NON_RACE_TESTS") == "" {
		t.Skip()
	}
}

func TestTransactions(t *testing.T) {
	for _, script := range queries.TransactionTests {
		func() {
			h := newDoltHarness(t)
			defer h.Close()
			enginetest.TestTransactionScript(t, h, script)
		}()
	}
	for _, script := range DoltTransactionTests {
		func() {
			h := newDoltHarness(t)
			defer h.Close()
			enginetest.TestTransactionScript(t, h, script)
		}()
	}
<<<<<<< HEAD
	for _, script := range DoltSqlFuncTransactionTests {
		func() {
			h := newDoltHarness(t)
			defer h.Close()
			enginetest.TestTransactionScript(t, h, script)
		}()
=======
	for _, script := range DoltStoredProcedureTransactionTests {
		enginetest.TestTransactionScript(t, newDoltHarness(t), script)
>>>>>>> 94b42154
	}
	for _, script := range DoltConflictHandlingTests {
		func() {
			h := newDoltHarness(t)
			defer h.Close()
			enginetest.TestTransactionScript(t, h, script)
		}()
	}
	for _, script := range DoltConstraintViolationTransactionTests {
		func() {
			h := newDoltHarness(t)
			defer h.Close()
			enginetest.TestTransactionScript(t, h, script)
		}()
	}
}

func TestConcurrentTransactions(t *testing.T) {
	h := newDoltHarness(t)
	defer h.Close()
	enginetest.TestConcurrentTransactions(t, h)
}

func TestDoltScripts(t *testing.T) {
	harness := newDoltHarness(t)
	defer harness.Close()
	for _, script := range DoltScripts {
		enginetest.TestScript(t, harness, script)
	}
}

func TestDoltRevisionDbScripts(t *testing.T) {
	for _, script := range DoltRevisionDbScripts {
		func() {
			h := newDoltHarness(t)
			defer h.Close()
			enginetest.TestScript(t, h, script)
		}()
	}

	// Testing a commit-qualified database revision spec requires
	// a little extra work to get the generated commit hash
	harness := newDoltHarness(t)
	defer harness.Close()
	e, err := harness.NewEngine(t)
	require.NoError(t, err)
	defer e.Close()
	ctx := harness.NewContext()

	setupScripts := []setup.SetupScript{
		{"create table t01 (pk int primary key, c1 int)"},
		{"call dolt_add('.');"},
		{"call dolt_commit('-am', 'creating table t01 on main');"},
		{"insert into t01 values (1, 1), (2, 2);"},
		{"call dolt_commit('-am', 'adding rows to table t01 on main');"},
		{"insert into t01 values (3, 3);"},
		{"call dolt_commit('-am', 'adding another row to table t01 on main');"},
	}
	_, err = enginetest.RunSetupScripts(ctx, harness.engine, setupScripts, true)
	require.NoError(t, err)

	sch, iter, err := harness.engine.Query(ctx, "select hashof('HEAD~2');")
	require.NoError(t, err)
	rows, err := sql.RowIterToRows(ctx, sch, iter)
	require.NoError(t, err)
	assert.Equal(t, 1, len(rows))
	commithash := rows[0][0].(string)

	scriptTest := queries.ScriptTest{
		Name: "database revision specs: commit-qualified revision spec",
		Assertions: []queries.ScriptTestAssertion{
			{
				Query:    "show databases;",
				Expected: []sql.Row{{"mydb"}, {"information_schema"}, {"mysql"}},
			},
			{
				Query:    "use mydb/" + commithash,
				Expected: []sql.Row{},
			},
			{
				Query: "select active_branch();",
				Expected: []sql.Row{
					{nil},
				},
			},
			{
				Query:    "select database();",
				Expected: []sql.Row{{"mydb/" + commithash}},
			},
			{
				Query:    "show databases;",
				Expected: []sql.Row{{"mydb"}, {"information_schema"}, {"mydb/" + commithash}, {"mysql"}},
			},
			{
				Query:    "select * from t01",
				Expected: []sql.Row{},
			},
			{
				Query:          "call dolt_reset();",
				ExpectedErrStr: "unable to reset HEAD in read-only databases",
			},
			{
				Query:    "call dolt_checkout('main');",
				Expected: []sql.Row{{0}},
			},
			{
				Query:    "select database();",
				Expected: []sql.Row{{"mydb"}},
			},
			{
				Query:    "select active_branch();",
				Expected: []sql.Row{{"main"}},
			},
			{
				Query:    "use mydb;",
				Expected: []sql.Row{},
			},
			{
				Query:    "select database();",
				Expected: []sql.Row{{"mydb"}},
			},
			{
				Query:    "show databases;",
				Expected: []sql.Row{{"mydb"}, {"information_schema"}, {"mysql"}},
			},
		},
	}

	enginetest.TestScript(t, harness, scriptTest)
}

func TestDoltRevisionDbScriptsPrepared(t *testing.T) {
	for _, script := range DoltRevisionDbScripts {
		func() {
			h := newDoltHarness(t)
			defer h.Close()
			enginetest.TestScriptPrepared(t, h, script)
		}()
	}
}

func TestDoltDdlScripts(t *testing.T) {
	harness := newDoltHarness(t)
	defer harness.Close()
	harness.Setup()

	for _, script := range ModifyAndChangeColumnScripts {
		e, err := harness.NewEngine(t)
		require.NoError(t, err)
		enginetest.TestScriptWithEngine(t, e, harness, script)
	}

	for _, script := range ModifyColumnTypeScripts {
		e, err := harness.NewEngine(t)
		require.NoError(t, err)
		enginetest.TestScriptWithEngine(t, e, harness, script)
	}

	for _, script := range DropColumnScripts {
		e, err := harness.NewEngine(t)
		require.NoError(t, err)
		enginetest.TestScriptWithEngine(t, e, harness, script)
	}
	if !types.IsFormat_DOLT(types.Format_Default) {
		t.Skip("not fixing unique index on keyless tables for old format")
	}
	for _, script := range AddIndexScripts {
		e, err := harness.NewEngine(t)
		require.NoError(t, err)
		enginetest.TestScriptWithEngine(t, e, harness, script)
	}

	// TODO: these scripts should be general enough to go in GMS
	for _, script := range AddDropPrimaryKeysScripts {
		e, err := harness.NewEngine(t)
		require.NoError(t, err)
		enginetest.TestScriptWithEngine(t, e, harness, script)
	}
}

func TestBrokenDdlScripts(t *testing.T) {
	for _, script := range BrokenDDLScripts {
		t.Skip(script.Name)
	}
}

func TestDescribeTableAsOf(t *testing.T) {
	h := newDoltHarness(t)
	defer h.Close()
	enginetest.TestScript(t, h, DescribeTableAsOfScriptTest)
}

<<<<<<< HEAD
func TestShowCreateTableAsOf(t *testing.T) {
	h := newDoltHarness(t)
	defer h.Close()
	enginetest.TestScript(t, h, ShowCreateTableAsOfScriptTest)
=======
func TestShowCreateTable(t *testing.T) {
	for _, script := range ShowCreateTableScriptTests {
		enginetest.TestScript(t, newDoltHarness(t), script)
	}
>>>>>>> 94b42154
}

func TestViewsWithAsOf(t *testing.T) {
	h := newDoltHarness(t)
	defer h.Close()
	enginetest.TestScript(t, h, ViewsWithAsOfScriptTest)
}

func TestViewsWithAsOfPrepared(t *testing.T) {
	skipPreparedTests(t)
	h := newDoltHarness(t)
	defer h.Close()
	enginetest.TestScriptPrepared(t, h, ViewsWithAsOfScriptTest)
}

func TestDoltMerge(t *testing.T) {
	for _, script := range MergeScripts {
		// dolt versioning conflicts with reset harness -- use new harness every time
		func() {
			h := newDoltHarness(t)
			defer h.Close()
			enginetest.TestScript(t, h, script)
		}()
	}

	if types.IsFormat_DOLT(types.Format_Default) {
		for _, script := range Dolt1MergeScripts {
			func() {
				h := newDoltHarness(t)
				defer h.Close()
				enginetest.TestScript(t, h, script)
			}()
		}
	}
}

func TestDoltAutoIncrement(t *testing.T) {
	for _, script := range DoltAutoIncrementTests {
		// doing commits on different branches is antagonistic to engine reuse, use a new engine on each script
		func() {
			h := newDoltHarness(t)
			defer h.Close()
			enginetest.TestScript(t, h, script)
		}()
	}

	for _, script := range BrokenAutoIncrementTests {
		t.Run(script.Name, func(t *testing.T) {
			t.Skip()
			h := newDoltHarness(t)
			defer h.Close()
			enginetest.TestScript(t, h, script)
		})
	}
}

func TestDoltAutoIncrementPrepared(t *testing.T) {
	for _, script := range DoltAutoIncrementTests {
		// doing commits on different branches is antagonistic to engine reuse, use a new engine on each script
		func() {
			h := newDoltHarness(t)
			defer h.Close()
			enginetest.TestScriptPrepared(t, h, script)
		}()
	}

	for _, script := range BrokenAutoIncrementTests {
		t.Run(script.Name, func(t *testing.T) {
			t.Skip()
			h := newDoltHarness(t)
			defer h.Close()
			enginetest.TestScriptPrepared(t, h, script)
		})
	}
}

func TestDoltConflictsTableNameTable(t *testing.T) {
	for _, script := range DoltConflictTableNameTableTests {
		func() {
			h := newDoltHarness(t)
			defer h.Close()
			enginetest.TestScript(t, h, script)
		}()
	}

	if types.IsFormat_DOLT(types.Format_Default) {
		for _, script := range Dolt1ConflictTableNameTableTests {
			func() {
				h := newDoltHarness(t)
				defer h.Close()
				enginetest.TestScript(t, h, script)
			}()
		}
	}
}

// tests new format behavior for keyless merges that create CVs and conflicts
func TestKeylessDoltMergeCVsAndConflicts(t *testing.T) {
	if !types.IsFormat_DOLT(types.Format_Default) {
		t.Skip()
	}
	for _, script := range KeylessMergeCVsAndConflictsScripts {
		func() {
			h := newDoltHarness(t)
			defer h.Close()
			enginetest.TestScript(t, h, script)
		}()
	}
}

// eventually this will be part of TestDoltMerge
func TestDoltMergeArtifacts(t *testing.T) {
	if !types.IsFormat_DOLT(types.Format_Default) {
		t.Skip()
	}
	for _, script := range MergeArtifactsScripts {
		func() {
			h := newDoltHarness(t)
			defer h.Close()
			enginetest.TestScript(t, h, script)
		}()
	}
}

// these tests are temporary while there is a difference between the old format
// and new format merge behaviors.
func TestOldFormatMergeConflictsAndCVs(t *testing.T) {
	if types.IsFormat_DOLT(types.Format_Default) {
		t.Skip()
	}
	for _, script := range OldFormatMergeConflictsAndCVsScripts {
		func() {
			h := newDoltHarness(t)
			defer h.Close()
			enginetest.TestScript(t, h, script)
		}()
	}
}

func TestDoltReset(t *testing.T) {
	for _, script := range DoltReset {
		// dolt versioning conflicts with reset harness -- use new harness every time
		func() {
			h := newDoltHarness(t)
			defer h.Close()
			enginetest.TestScript(t, h, script)
		}()
	}
}

func TestDoltGC(t *testing.T) {
	t.SkipNow()
	for _, script := range DoltGC {
		func() {
			h := newDoltHarness(t)
			defer h.Close()
			enginetest.TestScript(t, h, script)
		}()
	}
}

func TestDoltBranch(t *testing.T) {
	for _, script := range DoltBranchScripts {
		func() {
			h := newDoltHarness(t)
			defer h.Close()
			enginetest.TestScript(t, h, script)
		}()
	}
}

func TestDoltTag(t *testing.T) {
	for _, script := range DoltTagTestScripts {
		func() {
			h := newDoltHarness(t)
			defer h.Close()
			enginetest.TestScript(t, h, script)
		}()
	}
}

func TestDoltRemote(t *testing.T) {
	for _, script := range DoltRemoteTestScripts {
		func() {
			h := newDoltHarness(t)
			defer h.Close()
			enginetest.TestScript(t, h, script)
		}()
	}
}

// TestSingleTransactionScript is a convenience method for debugging a single transaction test. Unskip and set to the
// desired test.
func TestSingleTransactionScript(t *testing.T) {
	t.Skip()

	script := queries.TransactionTest{
		Name: "staged changes in working set, dolt_add and dolt_commit on top of it",
		SetUpScript: []string{
			"create table users (id int primary key, name varchar(32))",
			"insert into users values (1, 'tim'), (2, 'jim')",
			"call dolt_commit('-A', '-m', 'initial commit')",
		},
		Assertions: []queries.ScriptTestAssertion{
			{
				Query:            "/* client a */ start transaction",
				SkipResultsCheck: true,
			},
			{
				Query:            "/* client b */ start transaction",
				SkipResultsCheck: true,
			},
			{
				Query:            "/* client a */ update users set name = 'tim2' where name = 'tim'",
				SkipResultsCheck: true,
			},
			{
				Query:            "/* client b */ update users set name = 'jim2' where name = 'jim'",
				SkipResultsCheck: true,
			},
			{
				Query:            "/* client a */ call dolt_add('users')",
				SkipResultsCheck: true,
			},
			{
				Query:            "/* client a */ commit",
				SkipResultsCheck: true,
			},
			{
				Query:            "/* client b */ call dolt_add('users')",
				SkipResultsCheck: true,
			},
			{
				Query:    "/* client b */ select * from users order by id",
				Expected: []sql.Row{{1, "tim"}, {2, "jim2"}},
			},
			{
				Query:            "/* client b */ call dolt_commit('-m', 'jim2 commit')",
				SkipResultsCheck: true,
			},
			{
				Query:    "/* client b */ select * from users order by id",
				Expected: []sql.Row{{1, "tim2"}, {2, "jim2"}},
			},
			{
				Query:    "/* client b */ select * from users as of 'HEAD' order by id",
				Expected: []sql.Row{{1, "tim2"}, {2, "jim2"}},
			},
			{
				Query:    "/* client b */ select * from dolt_status",
				Expected: []sql.Row{},
			},
			{
				Query:    "/* client b */ select from_id, to_id, from_name, to_name from dolt_diff('HEAD', 'STAGED', 'users') order by from_id, to_id",
				Expected: []sql.Row{},
			},
			{
				// staged changes include changes from both A and B at staged revision of data
				Query:    "/* client b */ select from_id, to_id, from_name, to_name from dolt_diff('HEAD', 'WORKING', 'users') order by from_id, to_id",
				Expected: []sql.Row{},
			},
		},
	}

	h := newDoltHarness(t)
	defer h.Close()
	enginetest.TestTransactionScript(t, h, script)
}

func TestBrokenSystemTableQueries(t *testing.T) {
	t.Skip()

	h := newDoltHarness(t)
	defer h.Close()
	enginetest.RunQueryTests(t, h, BrokenSystemTableQueries)
}

func TestHistorySystemTable(t *testing.T) {
	harness := newDoltHarness(t).WithParallelism(2)
	defer harness.Close()
	harness.Setup(setup.MydbData)
	for _, test := range HistorySystemTableScriptTests {
		harness.engine = nil
		t.Run(test.Name, func(t *testing.T) {
			enginetest.TestScript(t, harness, test)
		})
	}
}

func TestHistorySystemTablePrepared(t *testing.T) {
	harness := newDoltHarness(t).WithParallelism(2)
	defer harness.Close()
	harness.Setup(setup.MydbData)
	for _, test := range HistorySystemTableScriptTests {
		harness.engine = nil
		t.Run(test.Name, func(t *testing.T) {
			enginetest.TestScriptPrepared(t, harness, test)
		})
	}
}

func TestBrokenHistorySystemTablePrepared(t *testing.T) {
	t.Skip()
	harness := newDoltHarness(t)
	defer harness.Close()
	harness.Setup(setup.MydbData)
	for _, test := range BrokenHistorySystemTableScriptTests {
		harness.engine = nil
		t.Run(test.Name, func(t *testing.T) {
			enginetest.TestScriptPrepared(t, harness, test)
		})
	}
}

func TestUnscopedDiffSystemTable(t *testing.T) {
	for _, test := range UnscopedDiffSystemTableScriptTests {
		t.Run(test.Name, func(t *testing.T) {
			h := newDoltHarness(t)
			defer h.Close()
			enginetest.TestScript(t, h, test)
		})
	}
}

func TestUnscopedDiffSystemTablePrepared(t *testing.T) {
	for _, test := range UnscopedDiffSystemTableScriptTests {
		t.Run(test.Name, func(t *testing.T) {
			h := newDoltHarness(t)
			defer h.Close()
			enginetest.TestScriptPrepared(t, h, test)
		})
	}
}

func TestColumnDiffSystemTable(t *testing.T) {
	if !types.IsFormat_DOLT(types.Format_Default) {
		t.Skip("correct behavior of dolt_column_diff only guaranteed on new format")
	}
	for _, test := range ColumnDiffSystemTableScriptTests {
		t.Run(test.Name, func(t *testing.T) {
			enginetest.TestScriptPrepared(t, newDoltHarness(t), test)
		})
	}
}

func TestColumnDiffSystemTablePrepared(t *testing.T) {
	if !types.IsFormat_DOLT(types.Format_Default) {
		t.Skip("correct behavior of dolt_column_diff only guaranteed on new format")
	}
	for _, test := range ColumnDiffSystemTableScriptTests {
		t.Run(test.Name, func(t *testing.T) {
			enginetest.TestScriptPrepared(t, newDoltHarness(t), test)
		})
	}
}

func TestDiffTableFunction(t *testing.T) {
	harness := newDoltHarness(t)
	defer harness.Close()
	harness.Setup(setup.MydbData)
	for _, test := range DiffTableFunctionScriptTests {
		harness.engine = nil
		t.Run(test.Name, func(t *testing.T) {
			enginetest.TestScript(t, harness, test)
		})
	}
}

func TestDiffTableFunctionPrepared(t *testing.T) {
	harness := newDoltHarness(t)
	defer harness.Close()
	harness.Setup(setup.MydbData)
	for _, test := range DiffTableFunctionScriptTests {
		harness.engine = nil
		t.Run(test.Name, func(t *testing.T) {
			enginetest.TestScriptPrepared(t, harness, test)
		})
	}
}

func TestDiffStatTableFunction(t *testing.T) {
	harness := newDoltHarness(t)
	harness.Setup(setup.MydbData)
	for _, test := range DiffStatTableFunctionScriptTests {
		harness.engine = nil
		t.Run(test.Name, func(t *testing.T) {
			enginetest.TestScript(t, harness, test)
		})
	}
}

func TestDiffStatTableFunctionPrepared(t *testing.T) {
	harness := newDoltHarness(t)
	harness.Setup(setup.MydbData)
	for _, test := range DiffStatTableFunctionScriptTests {
		harness.engine = nil
		t.Run(test.Name, func(t *testing.T) {
			enginetest.TestScriptPrepared(t, harness, test)
		})
	}
}

func TestDiffSummaryTableFunction(t *testing.T) {
	harness := newDoltHarness(t)
	defer harness.Close()
	harness.Setup(setup.MydbData)
	for _, test := range DiffSummaryTableFunctionScriptTests {
		harness.engine = nil
		t.Run(test.Name, func(t *testing.T) {
			enginetest.TestScript(t, harness, test)
		})
	}
}

func TestDiffSummaryTableFunctionPrepared(t *testing.T) {
	harness := newDoltHarness(t)
	defer harness.Close()
	harness.Setup(setup.MydbData)
	for _, test := range DiffSummaryTableFunctionScriptTests {
		harness.engine = nil
		t.Run(test.Name, func(t *testing.T) {
			enginetest.TestScriptPrepared(t, harness, test)
		})
	}
}

func TestPatchTableFunction(t *testing.T) {
	harness := newDoltHarness(t)
	harness.Setup(setup.MydbData)
	for _, test := range PatchTableFunctionScriptTests {
		harness.engine = nil
		t.Run(test.Name, func(t *testing.T) {
			enginetest.TestScript(t, harness, test)
		})
	}
}

func TestPatchTableFunctionPrepared(t *testing.T) {
	harness := newDoltHarness(t)
	harness.Setup(setup.MydbData)
	for _, test := range PatchTableFunctionScriptTests {
		harness.engine = nil
		t.Run(test.Name, func(t *testing.T) {
			enginetest.TestScriptPrepared(t, harness, test)
		})
	}
}

func TestLogTableFunction(t *testing.T) {
	harness := newDoltHarness(t)
	defer harness.Close()
	harness.Setup(setup.MydbData)
	for _, test := range LogTableFunctionScriptTests {
		harness.engine = nil
		t.Run(test.Name, func(t *testing.T) {
			enginetest.TestScript(t, harness, test)
		})
	}
}

func TestLogTableFunctionPrepared(t *testing.T) {
	harness := newDoltHarness(t)
	defer harness.Close()
	harness.Setup(setup.MydbData)
	for _, test := range LogTableFunctionScriptTests {
		harness.engine = nil
		t.Run(test.Name, func(t *testing.T) {
			enginetest.TestScriptPrepared(t, harness, test)
		})
	}
}

func TestCommitDiffSystemTable(t *testing.T) {
	harness := newDoltHarness(t)
	defer harness.Close()
	harness.Setup(setup.MydbData)
	for _, test := range CommitDiffSystemTableScriptTests {
		harness.engine = nil
		t.Run(test.Name, func(t *testing.T) {
			enginetest.TestScript(t, harness, test)
		})
	}
}

func TestCommitDiffSystemTablePrepared(t *testing.T) {
	harness := newDoltHarness(t)
	defer harness.Close()
	harness.Setup(setup.MydbData)
	for _, test := range CommitDiffSystemTableScriptTests {
		harness.engine = nil
		t.Run(test.Name, func(t *testing.T) {
			enginetest.TestScriptPrepared(t, harness, test)
		})
	}
}

func TestDiffSystemTable(t *testing.T) {
	if !types.IsFormat_DOLT(types.Format_Default) {
		t.Skip("only new format support system table indexing")
	}

	harness := newDoltHarness(t)
	defer harness.Close()
	harness.Setup(setup.MydbData)
	for _, test := range DiffSystemTableScriptTests {
		harness.engine = nil
		t.Run(test.Name, func(t *testing.T) {
			enginetest.TestScript(t, harness, test)
		})
	}

	if types.IsFormat_DOLT(types.Format_Default) {
		for _, test := range Dolt1DiffSystemTableScripts {
			func() {
				h := newDoltHarness(t)
				defer h.Close()
				enginetest.TestScript(t, h, test)
			}()
		}
	}
}

func TestDiffSystemTablePrepared(t *testing.T) {
	if !types.IsFormat_DOLT(types.Format_Default) {
		t.Skip("only new format support system table indexing")
	}

	harness := newDoltHarness(t)
	defer harness.Close()
	harness.Setup(setup.MydbData)
	for _, test := range DiffSystemTableScriptTests {
		harness.engine = nil
		t.Run(test.Name, func(t *testing.T) {
			enginetest.TestScriptPrepared(t, harness, test)
		})
	}

	if types.IsFormat_DOLT(types.Format_Default) {
		for _, test := range Dolt1DiffSystemTableScripts {
			func() {
				h := newDoltHarness(t)
				defer h.Close()
				enginetest.TestScriptPrepared(t, h, test)
			}()
		}
	}
}

func mustNewEngine(t *testing.T, h enginetest.Harness) *gms.Engine {
	e, err := h.NewEngine(t)
	if err != nil {
		require.NoError(t, err)
	}
	return e
}

var biasedCosters = []analyzer.Coster{
	analyzer.NewInnerBiasedCoster(),
	analyzer.NewLookupBiasedCoster(),
	analyzer.NewHashBiasedCoster(),
	analyzer.NewMergeBiasedCoster(),
}

func TestSystemTableIndexes(t *testing.T) {
	if !types.IsFormat_DOLT(types.Format_Default) {
		t.Skip("only new format support system table indexing")
	}

	for _, stt := range SystemTableIndexTests {
		harness := newDoltHarness(t).WithParallelism(2)
		defer harness.Close()
		harness.SkipSetupCommit()
		e := mustNewEngine(t, harness)
		defer e.Close()
		e.Analyzer.Coster = analyzer.NewMergeBiasedCoster()

		ctx := enginetest.NewContext(harness)
		for _, q := range stt.setup {
			enginetest.RunQuery(t, e, harness, q)
		}

		for i, c := range []string{"inner", "lookup", "hash", "merge"} {
			e.Analyzer.Coster = biasedCosters[i]
			for _, tt := range stt.queries {
				t.Run(fmt.Sprintf("%s(%s): %s", stt.name, c, tt.query), func(t *testing.T) {
					if tt.skip {
						t.Skip()
					}

					ctx = ctx.WithQuery(tt.query)
					if tt.exp != nil {
						enginetest.TestQueryWithContext(t, ctx, e, harness, tt.query, tt.exp, nil, nil)
					}
				})
			}
		}
	}
}

func TestSystemTableIndexesPrepared(t *testing.T) {
	if !types.IsFormat_DOLT(types.Format_Default) {
		t.Skip("only new format support system table indexing")
	}

	for _, stt := range SystemTableIndexTests {
		harness := newDoltHarness(t).WithParallelism(2)
		defer harness.Close()
		harness.SkipSetupCommit()
		e := mustNewEngine(t, harness)
		defer e.Close()

		ctx := enginetest.NewContext(harness)
		for _, q := range stt.setup {
			enginetest.RunQuery(t, e, harness, q)
		}

		for _, tt := range stt.queries {
			t.Run(fmt.Sprintf("%s: %s", stt.name, tt.query), func(t *testing.T) {
				if tt.skip {
					t.Skip()
				}

				ctx = ctx.WithQuery(tt.query)
				if tt.exp != nil {
					enginetest.TestPreparedQueryWithContext(t, ctx, e, harness, tt.query, tt.exp, nil)
				}
			})
		}
	}
}

func TestReadOnlyDatabases(t *testing.T) {
	h := newDoltHarness(t)
	defer h.Close()
	enginetest.TestReadOnlyDatabases(t, h)
}

func TestAddDropPks(t *testing.T) {
	h := newDoltHarness(t)
	defer h.Close()
	enginetest.TestAddDropPks(t, h)
}

func TestAddAutoIncrementColumn(t *testing.T) {
	h := newDoltHarness(t)
	defer h.Close()
	enginetest.TestAddAutoIncrementColumn(t, h)
}

func TestNullRanges(t *testing.T) {
	h := newDoltHarness(t)
	defer h.Close()
	enginetest.TestNullRanges(t, h)
}

func TestPersist(t *testing.T) {
	harness := newDoltHarness(t)
	defer harness.Close()
	dEnv := dtestutils.CreateTestEnv()
	defer dEnv.DoltDB.Close()
	localConf, ok := dEnv.Config.GetConfig(env.LocalConfig)
	require.True(t, ok)
	globals := config.NewPrefixConfig(localConf, env.SqlServerGlobalsPrefix)
	newPersistableSession := func(ctx *sql.Context) sql.PersistableSession {
		session := ctx.Session.(*dsess.DoltSession).WithGlobals(globals)
		err := session.RemoveAllPersistedGlobals()
		require.NoError(t, err)
		return session
	}

	enginetest.TestPersist(t, harness, newPersistableSession)
}

func TestTypesOverWire(t *testing.T) {
	harness := newDoltHarness(t)
	defer harness.Close()
	enginetest.TestTypesOverWire(t, harness, newSessionBuilder(harness))
}

func TestDoltCommit(t *testing.T) {
	harness := newDoltHarness(t)
	defer harness.Close()
	for _, script := range DoltCommitTests {
		enginetest.TestScript(t, harness, script)
	}
}

func TestDoltCommitPrepared(t *testing.T) {
	harness := newDoltHarness(t)
	defer harness.Close()
	for _, script := range DoltCommitTests {
		enginetest.TestScriptPrepared(t, harness, script)
	}
}

func TestQueriesPrepared(t *testing.T) {
	h := newDoltHarness(t)
	defer h.Close()
	enginetest.TestQueriesPrepared(t, h)
}

func TestPreparedStaticIndexQuery(t *testing.T) {
	h := newDoltHarness(t)
	defer h.Close()
	enginetest.TestPreparedStaticIndexQuery(t, h)
}

func TestStatistics(t *testing.T) {
	h := newDoltHarness(t)
	defer h.Close()
	enginetest.TestStatistics(t, h)
}

func TestSpatialQueriesPrepared(t *testing.T) {
	skipPreparedTests(t)

	h := newDoltHarness(t)
	defer h.Close()
	enginetest.TestSpatialQueriesPrepared(t, h)
}

func TestPreparedStatistics(t *testing.T) {
	h := newDoltHarness(t)
	defer h.Close()
	enginetest.TestStatisticsPrepared(t, h)
}

func TestVersionedQueriesPrepared(t *testing.T) {
	skipPreparedTests(t)
	h := newDoltHarness(t)
	defer h.Close()
	enginetest.TestVersionedQueriesPrepared(t, h)
}

func TestInfoSchemaPrepared(t *testing.T) {
	skipPreparedTests(t)
	h := newDoltHarness(t)
	defer h.Close()
	enginetest.TestInfoSchemaPrepared(t, h)
}

func TestUpdateQueriesPrepared(t *testing.T) {
	skipPreparedTests(t)
	h := newDoltHarness(t)
	defer h.Close()
	enginetest.TestUpdateQueriesPrepared(t, h)
}

func TestInsertQueriesPrepared(t *testing.T) {
	skipPreparedTests(t)
	h := newDoltHarness(t)
	defer h.Close()
	enginetest.TestInsertQueriesPrepared(t, h)
}

func TestReplaceQueriesPrepared(t *testing.T) {
	skipPreparedTests(t)
	h := newDoltHarness(t)
	defer h.Close()
	enginetest.TestReplaceQueriesPrepared(t, h)
}

func TestDeleteQueriesPrepared(t *testing.T) {
	skipPreparedTests(t)
	h := newDoltHarness(t)
	defer h.Close()
	enginetest.TestDeleteQueriesPrepared(t, h)
}

func TestScriptsPrepared(t *testing.T) {
	var skipped []string
	if types.IsFormat_DOLT(types.Format_Default) {
		skipped = append(skipped, newFormatSkippedScripts...)
	}
	skipPreparedTests(t)
	h := newDoltHarness(t).WithSkippedQueries(skipped)
	defer h.Close()
	enginetest.TestScriptsPrepared(t, h)
}

func TestInsertScriptsPrepared(t *testing.T) {
	skipPreparedTests(t)
	h := newDoltHarness(t)
	defer h.Close()
	enginetest.TestInsertScriptsPrepared(t, h)
}

func TestComplexIndexQueriesPrepared(t *testing.T) {
	skipPreparedTests(t)
	h := newDoltHarness(t)
	defer h.Close()
	enginetest.TestComplexIndexQueriesPrepared(t, h)
}

func TestJsonScriptsPrepared(t *testing.T) {
	skipPreparedTests(t)
	h := newDoltHarness(t)
	defer h.Close()
	enginetest.TestJsonScriptsPrepared(t, h)
}

func TestCreateCheckConstraintsScriptsPrepared(t *testing.T) {
	skipPreparedTests(t)
	h := newDoltHarness(t)
	defer h.Close()
	enginetest.TestCreateCheckConstraintsScriptsPrepared(t, h)
}

func TestInsertIgnoreScriptsPrepared(t *testing.T) {
	skipPreparedTests(t)
	h := newDoltHarness(t)
	defer h.Close()
	enginetest.TestInsertIgnoreScriptsPrepared(t, h)
}

func TestInsertErrorScriptsPrepared(t *testing.T) {
	skipPreparedTests(t)
	h := newDoltHarness(t)
	defer h.Close()
	enginetest.TestInsertErrorScriptsPrepared(t, h)
}

func TestViewsPrepared(t *testing.T) {
	skipPreparedTests(t)
	h := newDoltHarness(t)
	defer h.Close()
	enginetest.TestViewsPrepared(t, h)
}

func TestVersionedViewsPrepared(t *testing.T) {
	t.Skip("not supported for prepareds")
	skipPreparedTests(t)
	h := newDoltHarness(t)
	defer h.Close()
	enginetest.TestVersionedViewsPrepared(t, h)
}

func TestShowTableStatusPrepared(t *testing.T) {
	skipPreparedTests(t)
	h := newDoltHarness(t)
	defer h.Close()
	enginetest.TestShowTableStatusPrepared(t, h)
}

func TestPrepared(t *testing.T) {
	skipPreparedTests(t)
	h := newDoltHarness(t)
	defer h.Close()
	enginetest.TestPrepared(t, h)
}

func TestPreparedInsert(t *testing.T) {
	skipPreparedTests(t)
	h := newDoltHarness(t)
	defer h.Close()
	enginetest.TestPreparedInsert(t, h)
}

func TestPreparedStatements(t *testing.T) {
	skipPreparedTests(t)
	h := newDoltHarness(t)
	defer h.Close()
	enginetest.TestPreparedStatements(t, h)
}

func TestCharsetCollationEngine(t *testing.T) {
	skipOldFormat(t)
	h := newDoltHarness(t)
	defer h.Close()
	enginetest.TestCharsetCollationEngine(t, h)
}

func TestCharsetCollationWire(t *testing.T) {
	skipOldFormat(t)
	harness := newDoltHarness(t)
	defer harness.Close()
	enginetest.TestCharsetCollationWire(t, harness, newSessionBuilder(harness))
}

func TestDatabaseCollationWire(t *testing.T) {
	skipOldFormat(t)
	harness := newDoltHarness(t)
	defer harness.Close()
	enginetest.TestDatabaseCollationWire(t, harness, newSessionBuilder(harness))
}

func TestAddDropPrimaryKeys(t *testing.T) {
	t.Run("adding and dropping primary keys does not result in duplicate NOT NULL constraints", func(t *testing.T) {
		harness := newDoltHarness(t)
		defer harness.Close()
		addPkScript := queries.ScriptTest{
			Name: "add primary keys",
			SetUpScript: []string{
				"create table test (id int not null, c1 int);",
				"create index c1_idx on test(c1)",
				"insert into test values (1,1),(2,2)",
				"ALTER TABLE test ADD PRIMARY KEY(id)",
				"ALTER TABLE test DROP PRIMARY KEY",
				"ALTER TABLE test ADD PRIMARY KEY(id)",
				"ALTER TABLE test DROP PRIMARY KEY",
				"ALTER TABLE test ADD PRIMARY KEY(id)",
				"ALTER TABLE test DROP PRIMARY KEY",
				"ALTER TABLE test ADD PRIMARY KEY(id)",
			},
			Assertions: []queries.ScriptTestAssertion{
				{
					Query: "show create table test",
					Expected: []sql.Row{
						{"test", "CREATE TABLE `test` (\n" +
							"  `id` int NOT NULL,\n" +
							"  `c1` int,\n" +
							"  PRIMARY KEY (`id`),\n" +
							"  KEY `c1_idx` (`c1`)\n" +
							") ENGINE=InnoDB DEFAULT CHARSET=utf8mb4 COLLATE=utf8mb4_0900_bin"},
					},
				},
			},
		}

		enginetest.TestScript(t, harness, addPkScript)

		// make sure there is only one NOT NULL constraint after all those mutations
		ctx := sql.NewContext(context.Background(), sql.WithSession(harness.session))
		ws, err := harness.session.WorkingSet(ctx, "mydb")
		require.NoError(t, err)

		table, ok, err := ws.WorkingRoot().GetTable(ctx, "test")
		require.NoError(t, err)
		require.True(t, ok)

		sch, err := table.GetSchema(ctx)
		for _, col := range sch.GetAllCols().GetColumns() {
			count := 0
			for _, cc := range col.Constraints {
				if cc.GetConstraintType() == schema.NotNullConstraintType {
					count++
				}
			}
			require.Less(t, count, 2)
		}
	})

	t.Run("Add primary key to table with index", func(t *testing.T) {
		harness := newDoltHarness(t)
		defer harness.Close()
		script := queries.ScriptTest{
			Name: "add primary keys to table with index",
			SetUpScript: []string{
				"create table test (id int not null, c1 int);",
				"create index c1_idx on test(c1)",
				"insert into test values (1,1),(2,2)",
				"ALTER TABLE test ADD constraint test_check CHECK (c1 > 0)",
				"ALTER TABLE test ADD PRIMARY KEY(id)",
			},
			Assertions: []queries.ScriptTestAssertion{
				{
					Query: "show create table test",
					Expected: []sql.Row{
						{"test", "CREATE TABLE `test` (\n" +
							"  `id` int NOT NULL,\n" +
							"  `c1` int,\n" +
							"  PRIMARY KEY (`id`),\n" +
							"  KEY `c1_idx` (`c1`),\n" +
							"  CONSTRAINT `test_check` CHECK ((`c1` > 0))\n" +
							") ENGINE=InnoDB DEFAULT CHARSET=utf8mb4 COLLATE=utf8mb4_0900_bin"},
					},
				},
				{
					Query: "select * from test order by id",
					Expected: []sql.Row{
						{1, 1},
						{2, 2},
					},
				},
			},
		}
		enginetest.TestScript(t, harness, script)

		ctx := sql.NewContext(context.Background(), sql.WithSession(harness.session))
		ws, err := harness.session.WorkingSet(ctx, "mydb")
		require.NoError(t, err)

		table, ok, err := ws.WorkingRoot().GetTable(ctx, "test")
		require.NoError(t, err)
		require.True(t, ok)

		// Assert the new index map is not empty
		newRows, err := table.GetIndexRowData(ctx, "c1_idx")
		require.NoError(t, err)
		empty, err := newRows.Empty()
		require.NoError(t, err)
		assert.False(t, empty)
		count, err := newRows.Count()
		require.NoError(t, err)
		assert.Equal(t, count, uint64(2))
	})

	t.Run("Add primary key when one more cells contain NULL", func(t *testing.T) {
		harness := newDoltHarness(t)
		defer harness.Close()
		script := queries.ScriptTest{
			Name: "Add primary key when one more cells contain NULL",
			SetUpScript: []string{
				"create table test (id int not null, c1 int);",
				"create index c1_idx on test(c1)",
				"insert into test values (1,1),(2,2)",
				"ALTER TABLE test ADD PRIMARY KEY (c1)",
				"ALTER TABLE test ADD COLUMN (c2 INT NULL)",
				"ALTER TABLE test DROP PRIMARY KEY",
			},
			Assertions: []queries.ScriptTestAssertion{
				{
					Query:       "ALTER TABLE test ADD PRIMARY KEY (id, c1, c2)",
					ExpectedErr: sql.ErrInsertIntoNonNullableProvidedNull,
				},
			},
		}
		enginetest.TestScript(t, harness, script)
	})

	t.Run("Drop primary key from table with index", func(t *testing.T) {
		harness := newDoltHarness(t)
		defer harness.Close()
		script := queries.ScriptTest{
			Name: "Drop primary key from table with index",
			SetUpScript: []string{
				"create table test (id int not null primary key, c1 int);",
				"create index c1_idx on test(c1)",
				"insert into test values (1,1),(2,2)",
				"ALTER TABLE test DROP PRIMARY KEY",
			},
			Assertions: []queries.ScriptTestAssertion{
				{
					Query: "show create table test",
					Expected: []sql.Row{
						{"test", "CREATE TABLE `test` (\n" +
							"  `id` int NOT NULL,\n" +
							"  `c1` int,\n" +
							"  KEY `c1_idx` (`c1`)\n" +
							") ENGINE=InnoDB DEFAULT CHARSET=utf8mb4 COLLATE=utf8mb4_0900_bin"},
					},
				},
				{
					Query: "select * from test order by id",
					Expected: []sql.Row{
						{1, 1},
						{2, 2},
					},
				},
			},
		}

		enginetest.TestScript(t, harness, script)

		ctx := sql.NewContext(context.Background(), sql.WithSession(harness.session))
		ws, err := harness.session.WorkingSet(ctx, "mydb")
		require.NoError(t, err)

		table, ok, err := ws.WorkingRoot().GetTable(ctx, "test")
		require.NoError(t, err)
		require.True(t, ok)

		// Assert the index map is not empty
		newIdx, err := table.GetIndexRowData(ctx, "c1_idx")
		assert.NoError(t, err)
		empty, err := newIdx.Empty()
		require.NoError(t, err)
		assert.False(t, empty)
		count, err := newIdx.Count()
		require.NoError(t, err)
		assert.Equal(t, count, uint64(2))
	})
}

func TestDoltVerifyConstraints(t *testing.T) {
	for _, script := range DoltVerifyConstraintsTestScripts {
		func() {
			harness := newDoltHarness(t)
			defer harness.Close()
			enginetest.TestScript(t, harness, script)
		}()
	}
}

func TestDoltStorageFormat(t *testing.T) {
	var expectedFormatString string
	if types.IsFormat_DOLT(types.Format_Default) {
		expectedFormatString = "NEW ( __DOLT__ )"
	} else {
		expectedFormatString = fmt.Sprintf("OLD ( %s )", types.Format_Default.VersionString())
	}
	script := queries.ScriptTest{
		Name: "dolt storage format function works",
		Assertions: []queries.ScriptTestAssertion{
			{
				Query:    "select dolt_storage_format()",
				Expected: []sql.Row{{expectedFormatString}},
			},
		},
	}
	h := newDoltHarness(t)
	defer h.Close()
	enginetest.TestScript(t, h, script)
}

func TestDoltStorageFormatPrepared(t *testing.T) {
	var expectedFormatString string
	if types.IsFormat_DOLT(types.Format_Default) {
		expectedFormatString = "NEW ( __DOLT__ )"
	} else {
		expectedFormatString = fmt.Sprintf("OLD ( %s )", types.Format_Default.VersionString())
	}
	h := newDoltHarness(t)
	defer h.Close()
	enginetest.TestPreparedQuery(t, h, "SELECT dolt_storage_format()", []sql.Row{{expectedFormatString}}, nil)
}

func TestThreeWayMergeWithSchemaChangeScripts(t *testing.T) {
	skipOldFormat(t)
	for _, script := range ThreeWayMergeWithSchemaChangeTestScripts {
		func() {
			h := newDoltHarness(t)
			defer h.Close()
			enginetest.TestScript(t, h, convertMergeScriptTest(script))
		}()
	}
}

func TestThreeWayMergeWithSchemaChangeScriptsPrepared(t *testing.T) {
	skipOldFormat(t)
	for _, script := range ThreeWayMergeWithSchemaChangeTestScripts {
		func() {
			h := newDoltHarness(t)
			defer h.Close()
			enginetest.TestScriptPrepared(t, h, convertMergeScriptTest(script))
		}()
	}
}

var newFormatSkippedScripts = []string{
	// Different query plans
	"Partial indexes are used and return the expected result",
	"Multiple indexes on the same columns in a different order",
}

func skipOldFormat(t *testing.T) {
	if !types.IsFormat_DOLT(types.Format_Default) {
		t.Skip()
	}
}

func skipPreparedTests(t *testing.T) {
	if skipPrepared {
		t.Skip("skip prepared")
	}
}

func newSessionBuilder(harness *DoltHarness) server.SessionBuilder {
	return func(ctx context.Context, conn *mysql.Conn, host string) (sql.Session, error) {
		return harness.session, nil
	}
}<|MERGE_RESOLUTION|>--- conflicted
+++ resolved
@@ -959,17 +959,12 @@
 			enginetest.TestTransactionScript(t, h, script)
 		}()
 	}
-<<<<<<< HEAD
-	for _, script := range DoltSqlFuncTransactionTests {
+	for _, script := range DoltStoredProcedureTransactionTests {
 		func() {
 			h := newDoltHarness(t)
 			defer h.Close()
 			enginetest.TestTransactionScript(t, h, script)
 		}()
-=======
-	for _, script := range DoltStoredProcedureTransactionTests {
-		enginetest.TestTransactionScript(t, newDoltHarness(t), script)
->>>>>>> 94b42154
 	}
 	for _, script := range DoltConflictHandlingTests {
 		func() {
@@ -1162,17 +1157,14 @@
 	enginetest.TestScript(t, h, DescribeTableAsOfScriptTest)
 }
 
-<<<<<<< HEAD
-func TestShowCreateTableAsOf(t *testing.T) {
-	h := newDoltHarness(t)
-	defer h.Close()
-	enginetest.TestScript(t, h, ShowCreateTableAsOfScriptTest)
-=======
 func TestShowCreateTable(t *testing.T) {
 	for _, script := range ShowCreateTableScriptTests {
-		enginetest.TestScript(t, newDoltHarness(t), script)
-	}
->>>>>>> 94b42154
+		func() {
+			h := newDoltHarness(t)
+			defer h.Close()
+			enginetest.TestScript(t, h, script)
+		}()
+	}
 }
 
 func TestViewsWithAsOf(t *testing.T) {
