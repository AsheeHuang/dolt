// Copyright 2021 Dolthub, Inc.
//
// Licensed under the Apache License, Version 2.0 (the "License");
// you may not use this file except in compliance with the License.
// You may obtain a copy of the License at
//
//     http://www.apache.org/licenses/LICENSE-2.0
//
// Unless required by applicable law or agreed to in writing, software
// distributed under the License is distributed on an "AS IS" BASIS,
// WITHOUT WARRANTIES OR CONDITIONS OF ANY KIND, either express or implied.
// See the License for the specific language governing permissions and
// limitations under the License.

package sqle

import (
	"context"
	"fmt"
	"io"
	"strings"
	"sync"

	"github.com/dolthub/go-mysql-server/sql"

	"github.com/dolthub/dolt/go/cmd/dolt/errhand"
	"github.com/dolthub/dolt/go/libraries/doltcore/dbfactory"
	"github.com/dolthub/dolt/go/libraries/doltcore/doltdb"
	"github.com/dolthub/dolt/go/libraries/doltcore/env"
	"github.com/dolthub/dolt/go/libraries/doltcore/env/actions"
	"github.com/dolthub/dolt/go/libraries/doltcore/ref"
	"github.com/dolthub/dolt/go/libraries/doltcore/remotestorage"
	"github.com/dolthub/dolt/go/libraries/doltcore/sqle/dfunctions"
	"github.com/dolthub/dolt/go/libraries/doltcore/sqle/dprocedures"
	"github.com/dolthub/dolt/go/libraries/doltcore/sqle/dsess"
	"github.com/dolthub/dolt/go/libraries/doltcore/table/editor"
	"github.com/dolthub/dolt/go/libraries/utils/earl"
	"github.com/dolthub/dolt/go/libraries/utils/filesys"
	"github.com/dolthub/dolt/go/store/types"
)

const (
	dbRevisionDelimiter = "/"
)

type DoltDatabaseProvider struct {
	// dbLocations maps a database name to its file system root
	dbLocations        map[string]filesys.Filesys
	databases          map[string]sql.Database
	functions          map[string]sql.Function
	externalProcedures sql.ExternalStoredProcedureRegistry
	mu                 *sync.RWMutex

	defaultBranch string
	fs            filesys.Filesys
	remoteDialer  dbfactory.GRPCDialProvider

	dbFactoryUrl string
}

var _ sql.DatabaseProvider = (*DoltDatabaseProvider)(nil)
var _ sql.FunctionProvider = (*DoltDatabaseProvider)(nil)
var _ sql.MutableDatabaseProvider = (*DoltDatabaseProvider)(nil)
var _ sql.ExternalStoredProcedureProvider = (*DoltDatabaseProvider)(nil)
var _ sql.TableFunctionProvider = (*DoltDatabaseProvider)(nil)
var _ dsess.DoltDatabaseProvider = (*DoltDatabaseProvider)(nil)

// NewDoltDatabaseProvider returns a new provider, initialized without any databases, along with any
// errors that occurred while trying to create the database provider.
func NewDoltDatabaseProvider(defaultBranch string, fs filesys.Filesys) (DoltDatabaseProvider, error) {
	return NewDoltDatabaseProviderWithDatabases(defaultBranch, fs, nil, nil)
}

// NewDoltDatabaseProviderWithDatabase returns a new provider, initialized with one database at the
// specified location, and any error that occurred along the way.
func NewDoltDatabaseProviderWithDatabase(defaultBranch string, fs filesys.Filesys, database sql.Database, dbLocation filesys.Filesys) (DoltDatabaseProvider, error) {
	return NewDoltDatabaseProviderWithDatabases(defaultBranch, fs, []sql.Database{database}, []filesys.Filesys{dbLocation})
}

// NewDoltDatabaseProviderWithDatabases returns a new provider, initialized with the specified databases,
// at the specified locations. For every database specified, there must be a corresponding filesystem
// specified that represents where the database is located. If the number of specified databases is not the
// same as the number of specified locations, an error is returned.
func NewDoltDatabaseProviderWithDatabases(defaultBranch string, fs filesys.Filesys, databases []sql.Database, locations []filesys.Filesys) (DoltDatabaseProvider, error) {
	if len(databases) != len(locations) {
		return DoltDatabaseProvider{}, fmt.Errorf("unable to create DoltDatabaseProvider: "+
			"incorrect number of databases (%d) and database locations (%d) specified", len(databases), len(locations))
	}

	dbs := make(map[string]sql.Database, len(databases))
	for _, db := range databases {
		dbs[strings.ToLower(db.Name())] = db
	}

	dbLocations := make(map[string]filesys.Filesys, len(locations))
	for i, dbLocation := range locations {
		dbLocations[databases[i].Name()] = dbLocation
	}

	funcs := make(map[string]sql.Function, len(dfunctions.DoltFunctions))
	for _, fn := range dfunctions.DoltFunctions {
		funcs[strings.ToLower(fn.FunctionName())] = fn
	}

	externalProcedures := sql.NewExternalStoredProcedureRegistry()
	for _, esp := range dprocedures.DoltProcedures {
		externalProcedures.Register(esp)
	}

	return DoltDatabaseProvider{
		dbLocations:        dbLocations,
		databases:          dbs,
		functions:          funcs,
		externalProcedures: externalProcedures,
		mu:                 &sync.RWMutex{},
		fs:                 fs,
		defaultBranch:      defaultBranch,
		dbFactoryUrl:       doltdb.LocalDirDoltDB,
	}, nil
}

// WithFunctions returns a copy of this provider with the functions given. Any previous functions are removed.
func (p DoltDatabaseProvider) WithFunctions(fns []sql.Function) DoltDatabaseProvider {
	funcs := make(map[string]sql.Function, len(dfunctions.DoltFunctions))
	for _, fn := range fns {
		funcs[strings.ToLower(fn.FunctionName())] = fn
	}

	p.functions = funcs
	return p
}

// WithDbFactoryUrl returns a copy of this provider with the DbFactoryUrl set as provided.
// The URL is used when creating new databases.
// See doltdb.InMemDoltDB, doltdb.LocalDirDoltDB
func (p DoltDatabaseProvider) WithDbFactoryUrl(url string) DoltDatabaseProvider {
	p.dbFactoryUrl = url
	return p
}

// WithRemoteDialer returns a copy of this provider with the dialer provided
func (p DoltDatabaseProvider) WithRemoteDialer(provider dbfactory.GRPCDialProvider) DoltDatabaseProvider {
	p.remoteDialer = provider
	return p
}

func (p DoltDatabaseProvider) FileSystem() filesys.Filesys {
	return p.fs
}

// FileSystemForDatabase returns a filesystem, with the working directory set to the root directory
// of the requested database. If the requested database isn't found, a database not found error
// is returned.
func (p DoltDatabaseProvider) FileSystemForDatabase(dbname string) (filesys.Filesys, error) {
	p.mu.Lock()
	defer p.mu.Unlock()

	dbLocation, ok := p.dbLocations[dbname]
	if !ok {
		return nil, sql.ErrDatabaseNotFound.New(dbname)
	}

	return dbLocation, nil
}

// Database implements the sql.DatabaseProvider interface
func (p DoltDatabaseProvider) Database(ctx *sql.Context, name string) (db sql.Database, err error) {
	var ok bool
	p.mu.RLock()
	db, ok = p.databases[formatDbMapKeyName(name)]
	p.mu.RUnlock()
	if ok {
		return db, nil
	}

	db, _, ok, err = p.databaseForRevision(ctx, name)
	if err != nil {
		return nil, err
	}
	if !ok {
		return nil, sql.ErrDatabaseNotFound.New(name)
	}

	// Don't track revision databases, just instantiate them on demand
	return db, nil
}

func (p DoltDatabaseProvider) HasDatabase(ctx *sql.Context, name string) bool {
	_, err := p.Database(ctx, name)
	return err == nil
}

func (p DoltDatabaseProvider) AllDatabases(ctx *sql.Context) (all []sql.Database) {
	p.mu.RLock()

	all = make([]sql.Database, 0, len(p.databases))
	var foundDatabase bool
	for _, db := range p.databases {
		if db.Name() == ctx.GetCurrentDatabase() {
			foundDatabase = true
		}
		all = append(all, db)
	}
	p.mu.RUnlock()

	// If the current database is not one of the primary databases, it must be a transitory revision database
	if !foundDatabase && ctx.GetCurrentDatabase() != "" {
		revDb, _, ok, err := p.databaseForRevision(ctx, ctx.GetCurrentDatabase())
		if err != nil {
			// We can't return an error from this interface function, so just log a message
			ctx.GetLogger().Warnf("unable to load %q as a database revision: %s", ctx.GetCurrentDatabase(), err.Error())
		} else if !ok {
			ctx.GetLogger().Warnf("unable to load %q as a database revision", ctx.GetCurrentDatabase())
		} else {
			all = append(all, revDb)
		}
	}

	return
}

func (p DoltDatabaseProvider) GetRemoteDB(ctx *sql.Context, srcDB *doltdb.DoltDB, r env.Remote, withCaching bool) (*doltdb.DoltDB, error) {
	if withCaching {
		return r.GetRemoteDB(ctx, srcDB.ValueReadWriter().Format(), p.remoteDialer)
	}
	return r.GetRemoteDBWithoutCaching(ctx, srcDB.ValueReadWriter().Format(), p.remoteDialer)
}

func (p DoltDatabaseProvider) CreateDatabase(ctx *sql.Context, name string) error {
	p.mu.Lock()
	defer p.mu.Unlock()

	exists, isDir := p.fs.Exists(name)
	if exists && isDir {
		return sql.ErrDatabaseExists.New(name)
	} else if exists {
		return fmt.Errorf("Cannot create DB, file exists at %s", name)
	}

	err := p.fs.MkDirs(name)
	if err != nil {
		return err
	}

	newFs, err := p.fs.WithWorkingDir(name)
	if err != nil {
		return err
	}

	// TODO: fill in version appropriately
	sess := dsess.DSessFromSess(ctx.Session)
	newEnv := env.Load(ctx, env.GetCurrentUserHomeDir, newFs, p.dbFactoryUrl, "TODO")
<<<<<<< HEAD
	err = newEnv.InitRepo(ctx, types.Format_Default, sess.Username(), sess.Email(), p.defaultBranch)
=======

	// if currentDB is empty, it will create the database with the default format which is the old format
	newDbStorageFormat := types.Format_Default
	if curDB := dsess.GetCurrentDatabase(); curDB != "" {
		if ddb, ok := dsess.GetDoltDB(ctx, curDB); ok {
			newDbStorageFormat = ddb.ValueReadWriter().Format()
		}
	}
	err = newEnv.InitRepo(ctx, newDbStorageFormat, dsess.Username(), dsess.Email(), p.defaultBranch)
>>>>>>> ccc62874
	if err != nil {
		return err
	}

	// if calling process has a lockfile, also create one for new database
	if env.FsIsLocked(p.fs) {
		err := newEnv.Lock()
		if err != nil {
			ctx.GetLogger().Warnf("Failed to lock newly created database: %s", err.Error())
		}
	}

	// If replication is configured, set it up for the new database as well
	_, val, _ := sql.SystemVariables.GetGlobal(dsess.ReplicateToRemote)
	// TODO: this is the wrong return point for no replication config
	if val == "" {
		return nil
	}

	remoteName, ok := val.(string)
	if !ok {
		return sql.ErrInvalidSystemVariableValue.New(val)
	}

	// get a template for the remote, using the current D
	// TODO: this won't work correctly unless all the remotes in a server use the same kind of remote
	currentDb, ok := p.databases[ctx.GetCurrentDatabase()]
	if !ok {
		for _, database := range p.databases {
			currentDb = database
			break
		}
		if currentDb == nil {
			return fmt.Errorf("cannot create new remote without at least one existing database with a remote")
		}
	}

	db, ok := currentDb.(Database)
	if !ok {
		return fmt.Errorf("expected dsqle.Database but got %T", currentDb)
	}

	db.rsr.GetRemotes()

	_, _, err = createRemote(ctx, remoteName, "", nil, p.remoteDialer)
	if err != nil {
		return err
	}

	// TODO: get background threads from the engine
	commitHooks, err := GetCommitHooks(ctx, sql.NewBackgroundThreads(), newEnv, io.Discard)
	if err != nil {
		return err
	}

	newEnv.DoltDB.SetCommitHooks(ctx, commitHooks)

	fkChecks, err := ctx.GetSessionVariable(ctx, "foreign_key_checks")
	if err != nil {
		return err
	}

	opts := editor.Options{
		Deaf: newEnv.DbEaFactory(),
		// TODO: this doesn't seem right, why is this getting set in the constructor to the DB
		ForeignKeyChecksDisabled: fkChecks.(int8) == 0,
	}

	db, err := NewDatabase(ctx, name, newEnv.DbData(), opts)
	if err != nil {
		return err
	}

	formattedName := formatDbMapKeyName(db.Name())
	p.databases[formattedName] = db
	p.dbLocations[formattedName] = newEnv.FS

	dbstate, err := GetInitialDBState(ctx, db)
	if err != nil {
		return err
	}

	return sess.AddDB(ctx, dbstate)
}

// CloneDatabaseFromRemote implements DoltDatabaseProvider interface
func (p DoltDatabaseProvider) CloneDatabaseFromRemote(ctx *sql.Context, dbName, branch, remoteName, remoteUrl string, remoteParams map[string]string) error {
	p.mu.Lock()
	defer p.mu.Unlock()

	exists, isDir := p.fs.Exists(dbName)
	if exists && isDir {
		return sql.ErrDatabaseExists.New(dbName)
	} else if exists {
		return fmt.Errorf("cannot create DB, file exists at %s", dbName)
	}

	err := p.cloneDatabaseFromRemote(ctx, dbName, remoteName, branch, remoteUrl, remoteParams)
	if err != nil {
		// Make a best effort to clean up any artifacts on disk from a failed clone
		// before we return the error
		exists, _ := p.fs.Exists(dbName)
		if exists {
			deleteErr := p.fs.Delete(dbName, true)
			if deleteErr != nil {
				err = fmt.Errorf("%s: unable to clean up failed clone in directory '%s'", err.Error(), dbName)
			}
		}
		return err
	}

	return nil
}

// cloneDatabaseFromRemote encapsulates the inner logic for cloning a database so that if any error
// is returned by this function, the caller can capture the error and safely clean up the failed
// clone directory before returning the error to the user. This function should not be used directly;
// use CloneDatabaseFromRemote instead.
func (p DoltDatabaseProvider) cloneDatabaseFromRemote(ctx *sql.Context, dbName, remoteName, branch, remoteUrl string, remoteParams map[string]string) error {
	if p.remoteDialer == nil {
		return fmt.Errorf("unable to clone remote database; no remote dialer configured")
	}

	r, srcDB, err := createRemote(ctx, remoteName, remoteUrl, remoteParams, p.remoteDialer)
	if err != nil {
		return err
	}

	dEnv, err := actions.EnvForClone(ctx, srcDB.ValueReadWriter().Format(), r, dbName, p.fs, "VERSION", env.GetCurrentUserHomeDir)
	if err != nil {
		return err
	}

	err = actions.CloneRemote(ctx, srcDB, remoteName, branch, dEnv)
	if err != nil {
		return err
	}

	err = dEnv.RepoStateWriter().UpdateBranch(dEnv.RepoState.CWBHeadRef().GetPath(), env.BranchConfig{
		Merge:  dEnv.RepoState.Head,
		Remote: remoteName,
	})

	sess := dsess.DSessFromSess(ctx.Session)
	fkChecks, err := ctx.GetSessionVariable(ctx, "foreign_key_checks")
	if err != nil {
		return err
	}

	opts := editor.Options{
		Deaf: dEnv.DbEaFactory(),
		// TODO: this doesn't seem right, why is this getting set in the constructor to the DB
		ForeignKeyChecksDisabled: fkChecks.(int8) == 0,
	}

	db, err := NewDatabase(ctx, dbName, dEnv.DbData(), opts)
	if err != nil {
		return err
	}

	p.databases[formatDbMapKeyName(db.Name())] = db

	dbstate, err := GetInitialDBState(ctx, db)
	if err != nil {
		return err
	}

	return sess.AddDB(ctx, dbstate)
}

// TODO: extract a shared library for this functionality
func createRemote(
		ctx *sql.Context,
		remoteName, remoteUrl string,
		params map[string]string,
		dialer dbfactory.GRPCDialProvider,
) (env.Remote, *doltdb.DoltDB, error) {
	r := env.NewRemote(remoteName, remoteUrl, params)

	ddb, err := r.GetRemoteDB(ctx, types.Format_Default, dialer)

	if err != nil {
		bdr := errhand.BuildDError("error: failed to get remote db").AddCause(err)

		if err == remotestorage.ErrInvalidDoltSpecPath {
			urlObj, _ := earl.Parse(remoteUrl)
			bdr.AddDetails("'%s' should be in the format 'organization/repo'", urlObj.Path)
		}

		return env.NoRemote, nil, bdr.Build()
	}

	return r, ddb, nil
}

// DropDatabase implements the sql.MutableDatabaseProvider interface
func (p DoltDatabaseProvider) DropDatabase(ctx *sql.Context, name string) error {
	isRevisionDatabase, err := p.IsRevisionDatabase(ctx, name)
	if err != nil {
		return err
	}
	if isRevisionDatabase {
		return fmt.Errorf("unable to drop revision database: %s", name)
	}

	// get the case-sensitive name for case-sensitive file systems
	// TODO: there are still cases (not server-first) where we rename databases because the directory name would need
	//  quoting if used as a database name, and that breaks here. We either need the database name to match the directory
	//  name in all cases, or else keep a mapping from database name to directory on disk.
	p.mu.Lock()
	defer p.mu.Unlock()

	dbKey := formatDbMapKeyName(name)
	db := p.databases[dbKey]

	// Get the DB's directory
	exists, isDir := p.fs.Exists(db.Name())
	if !exists {
		// engine should already protect against this
		return sql.ErrDatabaseNotFound.New(db.Name())
	} else if !isDir {
		return fmt.Errorf("unexpected error: %s exists but is not a directory", dbKey)
	}

	err = p.fs.Delete(db.Name(), true)
	if err != nil {
		return err
	}

	// TODO: delete database in current dir

	// We not only have to delete this database, but any derivative ones that we've stored as a result of USE or
	// connection strings
	derivativeNamePrefix := dbKey + dbRevisionDelimiter
	for dbName := range p.databases {
		if strings.HasPrefix(dbName, derivativeNamePrefix) {
			delete(p.databases, dbName)
		}
	}

	delete(p.databases, dbKey)
	return nil
}

// TODO: databaseForRevision should call checkout on the given branch/commit, returning a non-mutable session
// only if a non-branch revspec was indicated.
func (p DoltDatabaseProvider) databaseForRevision(ctx *sql.Context, revDB string) (sql.Database, dsess.InitialDbState, bool, error) {
	if !strings.Contains(revDB, dbRevisionDelimiter) {
		return nil, dsess.InitialDbState{}, false, nil
	}

	parts := strings.SplitN(revDB, dbRevisionDelimiter, 2)
	dbName, revSpec := parts[0], parts[1]

	p.mu.RLock()
	candidate, ok := p.databases[formatDbMapKeyName(dbName)]
	p.mu.RUnlock()
	if !ok {
		return nil, dsess.InitialDbState{}, false, nil
	}

	srcDb, ok := candidate.(SqlDatabase)
	if !ok {
		return nil, dsess.InitialDbState{}, false, nil
	}

	var err error
	revSpec, err = p.resolveAncestorSpec(ctx, revSpec, srcDb.DbData().Ddb)
	if err != nil {
		return nil, dsess.InitialDbState{}, false, err
	}

	isBranch, err := isBranch(ctx, srcDb, revSpec, p.remoteDialer)
	if err != nil {
		return nil, dsess.InitialDbState{}, false, err
	}

	if isBranch {
		// fetch the upstream head if this is a replicated db
		if replicaDb, ok := srcDb.(ReadReplicaDatabase); ok {
			// TODO move this out of analysis phase, should only happen at read time
			err := switchAndFetchReplicaHead(ctx, revSpec, replicaDb)
			if err != nil {
				return nil, dsess.InitialDbState{}, false, err
			}
		}

		db, init, err := dbRevisionForBranch(ctx, srcDb, revSpec)
		if err != nil {
			return nil, dsess.InitialDbState{}, false, err
		}

		return db, init, true, nil
	}

	isTag, err := isTag(ctx, srcDb, revSpec, p.remoteDialer)
	if err != nil {
		return nil, dsess.InitialDbState{}, false, err
	}

	if isTag {
		// TODO: this should be an interface, not a struct
		replicaDb, ok := srcDb.(ReadReplicaDatabase)
		if ok {
			srcDb = replicaDb.Database
		}

		srcDb, ok = srcDb.(Database)
		if !ok {
			return nil, dsess.InitialDbState{}, false, nil
		}

		db, init, err := dbRevisionForTag(ctx, srcDb.(Database), revSpec)
		if err != nil {
			return nil, dsess.InitialDbState{}, false, err
		}
		return db, init, true, nil
	}

	if doltdb.IsValidCommitHash(revSpec) {
		// TODO: this should be an interface, not a struct
		replicaDb, ok := srcDb.(ReadReplicaDatabase)
		if ok {
			srcDb = replicaDb.Database
		}

		srcDb, ok = srcDb.(Database)
		if !ok {
			return nil, dsess.InitialDbState{}, false, nil
		}
		db, init, err := dbRevisionForCommit(ctx, srcDb.(Database), revSpec)
		if err != nil {
			return nil, dsess.InitialDbState{}, false, err
		}
		return db, init, true, nil
	}

	return nil, dsess.InitialDbState{}, false, nil
}

// resolveAncestorSpec resolves the specified revSpec to a specific commit hash if it contains an ancestor reference
// such as ~ or ^. If no ancestor reference is present, the specified revSpec is returned as is. If any unexpected
// problems are encountered, an error is returned.
func (p DoltDatabaseProvider) resolveAncestorSpec(ctx *sql.Context, revSpec string, ddb *doltdb.DoltDB) (string, error) {
	refname, ancestorSpec, err := doltdb.SplitAncestorSpec(revSpec)
	if err != nil {
		return "", err
	}
	if ancestorSpec == nil || ancestorSpec.SpecStr == "" {
		return revSpec, nil
	}

	ref, err := ddb.GetRefByNameInsensitive(ctx, refname)
	if err != nil {
		return "", err
	}

	cm, err := ddb.ResolveCommitRef(ctx, ref)
	if err != nil {
		return "", err
	}

	cm, err = cm.GetAncestor(ctx, ancestorSpec)
	if err != nil {
		return "", err
	}

	hash, err := cm.HashOf()
	if err != nil {
		return "", err
	}

	return hash.String(), nil
}

func (p DoltDatabaseProvider) RevisionDbState(ctx *sql.Context, revDB string) (dsess.InitialDbState, error) {
	_, init, ok, err := p.databaseForRevision(ctx, revDB)
	if err != nil {
		return dsess.InitialDbState{}, err
	} else if !ok {
		return dsess.InitialDbState{}, sql.ErrDatabaseNotFound.New(revDB)
	}

	return init, nil
}

// Function implements the FunctionProvider interface
func (p DoltDatabaseProvider) Function(_ *sql.Context, name string) (sql.Function, error) {
	fn, ok := p.functions[strings.ToLower(name)]
	if !ok {
		return nil, sql.ErrFunctionNotFound.New(name)
	}
	return fn, nil
}

// ExternalStoredProcedure implements the sql.ExternalStoredProcedureProvider interface
func (p DoltDatabaseProvider) ExternalStoredProcedure(_ *sql.Context, name string, numOfParams int) (*sql.ExternalStoredProcedureDetails, error) {
	return p.externalProcedures.LookupByNameAndParamCount(name, numOfParams)
}

// ExternalStoredProcedures implements the sql.ExternalStoredProcedureProvider interface
func (p DoltDatabaseProvider) ExternalStoredProcedures(_ *sql.Context, name string) ([]sql.ExternalStoredProcedureDetails, error) {
	return p.externalProcedures.LookupByName(name)
}

// TableFunction implements the sql.TableFunctionProvider interface
func (p DoltDatabaseProvider) TableFunction(_ *sql.Context, name string) (sql.TableFunction, error) {
	// currently, only one table function is supported, if we extend this, we should clean this up
	// and store table functions in a map, similar to regular functions.
	if strings.ToLower(name) == "dolt_diff" {
		dtf := &DiffTableFunction{}
		return dtf, nil
	}

	return nil, sql.ErrTableFunctionNotFound.New(name)
}

// GetRevisionForRevisionDatabase implements dsess.RevisionDatabaseProvider
func (p DoltDatabaseProvider) GetRevisionForRevisionDatabase(ctx *sql.Context, dbName string) (string, string, error) {
	db, err := p.Database(ctx, dbName)
	if err != nil {
		return "", "", err
	}

	sqldb, ok := db.(dsess.RevisionDatabase)
	if !ok {
		return db.Name(), "", nil
	}

	if sqldb.Revision() != "" {
		dbName = strings.TrimSuffix(dbName, dbRevisionDelimiter+sqldb.Revision())
	}

	return dbName, sqldb.Revision(), nil
}

// IsRevisionDatabase returns true if the specified dbName represents a database that is tied to a specific
// branch or commit from a database (e.g. "dolt/branch1").
func (p DoltDatabaseProvider) IsRevisionDatabase(ctx *sql.Context, dbName string) (bool, error) {
	dbName, revision, err := p.GetRevisionForRevisionDatabase(ctx, dbName)
	if err != nil {
		return false, err
	}

	return revision != "", nil
}

// switchAndFetchReplicaHead tries to pull the latest version of a branch. Will fail if the branch
// does not exist on the ReadReplicaDatabase's remote. If the target branch is not a replication
// head, the new branch will not be continuously fetched.
func switchAndFetchReplicaHead(ctx *sql.Context, branch string, db ReadReplicaDatabase) error {
	branchRef := ref.NewBranchRef(branch)

	var branchExists bool
	branches, err := db.ddb.GetBranches(ctx)
	if err != nil {
		return err
	}

	for _, br := range branches {
		if br.String() == branch {
			branchExists = true
			break
		}
	}

	// check whether branch is on remote before creating local tracking branch
	cm, err := actions.FetchRemoteBranch(ctx, db.tmpDir, db.remote, db.srcDB, db.DbData().Ddb, branchRef, actions.NoopRunProgFuncs, actions.NoopStopProgFuncs)
	if err != nil {
		return err
	}

	// create refs/heads/branch dataset
	if !branchExists {
		err = db.ddb.NewBranchAtCommit(ctx, branchRef, cm)
		if err != nil {
			return err
		}
	}

	dSess := dsess.DSessFromSess(ctx.Session)
	currentBranchRef, err := dSess.CWBHeadRef(ctx, db.name)
	if err != nil {
		return err
	}

	// create workingSets/heads/branch and update the working set
	err = pullBranches(ctx, db, []string{branch}, currentBranchRef)
	if err != nil {
		return err
	}

	return nil
}

// isBranch returns whether a branch with the given name is in scope for the database given
func isBranch(ctx context.Context, db SqlDatabase, branchName string, dialer dbfactory.GRPCDialProvider) (bool, error) {
	var ddbs []*doltdb.DoltDB

	if rdb, ok := db.(ReadReplicaDatabase); ok {
		remoteDB, err := rdb.remote.GetRemoteDB(ctx, rdb.ddb.Format(), dialer)
		if err != nil {
			return false, err
		}
		ddbs = append(ddbs, rdb.ddb, remoteDB)
	} else if ddb, ok := db.(Database); ok {
		ddbs = append(ddbs, ddb.ddb)
	} else {
		return false, fmt.Errorf("unrecognized type of database %T", db)
	}

	for _, ddb := range ddbs {
		branchExists, err := ddb.HasBranch(ctx, branchName)
		if err != nil {
			return false, err
		}

		if branchExists {
			return true, nil
		}
	}

	return false, nil
}

// isTag returns whether a tag with the given name is in scope for the database given
func isTag(ctx context.Context, db SqlDatabase, tagName string, dialer dbfactory.GRPCDialProvider) (bool, error) {
	var ddbs []*doltdb.DoltDB

	if rdb, ok := db.(ReadReplicaDatabase); ok {
		remoteDB, err := rdb.remote.GetRemoteDB(ctx, rdb.ddb.Format(), dialer)
		if err != nil {
			return false, err
		}
		ddbs = append(ddbs, rdb.ddb, remoteDB)
	} else if ddb, ok := db.(Database); ok {
		ddbs = append(ddbs, ddb.ddb)
	} else {
		return false, fmt.Errorf("unrecognized type of database %T", db)
	}

	for _, ddb := range ddbs {
		tagExists, err := ddb.HasTag(ctx, tagName)
		if err != nil {
			return false, err
		}

		if tagExists {
			return true, nil
		}
	}

	return false, nil
}

func dbRevisionForBranch(ctx context.Context, srcDb SqlDatabase, revSpec string) (SqlDatabase, dsess.InitialDbState, error) {
	branch := ref.NewBranchRef(revSpec)
	cm, err := srcDb.DbData().Ddb.ResolveCommitRef(ctx, branch)
	if err != nil {
		return Database{}, dsess.InitialDbState{}, err
	}

	wsRef, err := ref.WorkingSetRefForHead(branch)
	if err != nil {
		return Database{}, dsess.InitialDbState{}, err
	}

	ws, err := srcDb.DbData().Ddb.ResolveWorkingSet(ctx, wsRef)
	if err != nil {
		return Database{}, dsess.InitialDbState{}, err
	}

	dbName := srcDb.Name() + dbRevisionDelimiter + revSpec

	static := staticRepoState{
		branch:          branch,
		RepoStateWriter: srcDb.DbData().Rsw,
		RepoStateReader: srcDb.DbData().Rsr,
	}

	var db SqlDatabase

	switch v := srcDb.(type) {
	case Database:
		db = Database{
			name:     dbName,
			ddb:      v.ddb,
			rsw:      static,
			rsr:      static,
			gs:       v.gs,
			editOpts: v.editOpts,
			revision: revSpec,
		}
	case ReadReplicaDatabase:
		db = ReadReplicaDatabase{
			Database: Database{
				name:     dbName,
				ddb:      v.ddb,
				rsw:      static,
				rsr:      static,
				gs:       v.gs,
				editOpts: v.editOpts,
				revision: revSpec,
			},
			remote:  v.remote,
			srcDB:   v.srcDB,
			tmpDir:  v.tmpDir,
			limiter: newLimiter(),
		}
	}

	init := dsess.InitialDbState{
		Db:         db,
		HeadCommit: cm,
		WorkingSet: ws,
		DbData: env.DbData{
			Ddb: srcDb.DbData().Ddb,
			Rsw: static,
			Rsr: static,
		},
	}

	return db, init, nil
}

func dbRevisionForTag(ctx context.Context, srcDb Database, revSpec string) (ReadOnlyDatabase, dsess.InitialDbState, error) {
	tag := ref.NewTagRef(revSpec)

	cm, err := srcDb.DbData().Ddb.ResolveCommitRef(ctx, tag)
	if err != nil {
		return ReadOnlyDatabase{}, dsess.InitialDbState{}, err
	}

	name := srcDb.Name() + dbRevisionDelimiter + revSpec
	db := ReadOnlyDatabase{Database: Database{
		name:     name,
		ddb:      srcDb.DbData().Ddb,
		rsw:      srcDb.DbData().Rsw,
		rsr:      srcDb.DbData().Rsr,
		editOpts: srcDb.editOpts,
		revision: revSpec,
	}}
	init := dsess.InitialDbState{
		Db:         db,
		HeadCommit: cm,
		ReadOnly:   true,
		DbData: env.DbData{
			Ddb: srcDb.DbData().Ddb,
			Rsw: srcDb.DbData().Rsw,
			Rsr: srcDb.DbData().Rsr,
		},
	}

	return db, init, nil
}

func dbRevisionForCommit(ctx context.Context, srcDb Database, revSpec string) (ReadOnlyDatabase, dsess.InitialDbState, error) {
	spec, err := doltdb.NewCommitSpec(revSpec)
	if err != nil {
		return ReadOnlyDatabase{}, dsess.InitialDbState{}, err
	}

	cm, err := srcDb.DbData().Ddb.Resolve(ctx, spec, srcDb.DbData().Rsr.CWBHeadRef())
	if err != nil {
		return ReadOnlyDatabase{}, dsess.InitialDbState{}, err
	}

	name := srcDb.Name() + dbRevisionDelimiter + revSpec
	db := ReadOnlyDatabase{Database: Database{
		name:     name,
		ddb:      srcDb.DbData().Ddb,
		rsw:      srcDb.DbData().Rsw,
		rsr:      srcDb.DbData().Rsr,
		editOpts: srcDb.editOpts,
		revision: revSpec,
	}}
	init := dsess.InitialDbState{
		Db:         db,
		HeadCommit: cm,
		ReadOnly:   true,
		DbData: env.DbData{
			Ddb: srcDb.DbData().Ddb,
			Rsw: srcDb.DbData().Rsw,
			Rsr: srcDb.DbData().Rsr,
		},
	}

	return db, init, nil
}

type staticRepoState struct {
	branch ref.DoltRef
	env.RepoStateWriter
	env.RepoStateReader
}

func (s staticRepoState) CWBHeadRef() ref.DoltRef {
	return s.branch
}

// formatDbMapKeyName returns formatted string of database name and/or branch name. Database name is case-insensitive,
// so it's stored in lower case name. Branch name is case-sensitive, so not changed.
func formatDbMapKeyName(name string) string {
	if !strings.Contains(name, dbRevisionDelimiter) {
		return strings.ToLower(name)
	}

	parts := strings.SplitN(name, dbRevisionDelimiter, 2)
	dbName, revSpec := parts[0], parts[1]

	return strings.ToLower(dbName) + dbRevisionDelimiter + revSpec
}<|MERGE_RESOLUTION|>--- conflicted
+++ resolved
@@ -250,19 +250,15 @@
 	// TODO: fill in version appropriately
 	sess := dsess.DSessFromSess(ctx.Session)
 	newEnv := env.Load(ctx, env.GetCurrentUserHomeDir, newFs, p.dbFactoryUrl, "TODO")
-<<<<<<< HEAD
-	err = newEnv.InitRepo(ctx, types.Format_Default, sess.Username(), sess.Email(), p.defaultBranch)
-=======
 
 	// if currentDB is empty, it will create the database with the default format which is the old format
 	newDbStorageFormat := types.Format_Default
-	if curDB := dsess.GetCurrentDatabase(); curDB != "" {
-		if ddb, ok := dsess.GetDoltDB(ctx, curDB); ok {
+	if curDB := sess.GetCurrentDatabase(); curDB != "" {
+		if ddb, ok := sess.GetDoltDB(ctx, curDB); ok {
 			newDbStorageFormat = ddb.ValueReadWriter().Format()
 		}
 	}
-	err = newEnv.InitRepo(ctx, newDbStorageFormat, dsess.Username(), dsess.Email(), p.defaultBranch)
->>>>>>> ccc62874
+	err = newEnv.InitRepo(ctx, newDbStorageFormat, sess.Username(), sess.Email(), p.defaultBranch)
 	if err != nil {
 		return err
 	}
@@ -331,7 +327,7 @@
 		ForeignKeyChecksDisabled: fkChecks.(int8) == 0,
 	}
 
-	db, err := NewDatabase(ctx, name, newEnv.DbData(), opts)
+	db, err = NewDatabase(ctx, name, newEnv.DbData(), opts)
 	if err != nil {
 		return err
 	}
