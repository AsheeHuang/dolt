--- conflicted
+++ resolved
@@ -172,10 +172,6 @@
 				if err != nil {
 					logrus.Errorf("failed to load persisted global variables: %s\n", err.Error())
 				}
-				err = dsess.PersistSystemVarDefaults(dEnv)
-				if err != nil {
-					logrus.Errorf("failed to persist variable default value: %s\n", err.Error())
-				}
 			}
 			dEnv.Config.SetFailsafes(env.DefaultFailsafeConfig)
 			return nil
@@ -289,7 +285,22 @@
 	}
 	controller.Register(InitSqlEngine)
 
-<<<<<<< HEAD
+	// Persist any system variables that have a non-deterministic default value (i.e. @@server_uuid)
+	// We only do this on sql-server startup initially since we want to keep the persisted server_uuid
+	// in the configuration files for a sql-server, and not global for the whole host.
+	PersistNondeterministicSystemVarDefaults := &svcs.AnonService{
+		InitF: func(ctx context.Context) error {
+			err := dsess.PersistSystemVarDefaults(dEnv)
+			if err != nil {
+				logrus.Errorf("unable to persist system variable defaults: %v", err)
+			}
+			// Always return nil, because we don't want an invalid config value to prevent
+			// the server from starting up.
+			return nil
+		},
+	}
+	controller.Register(PersistNondeterministicSystemVarDefaults)
+
 	InitBinlogging := &svcs.AnonService{
 		InitF: func(context.Context) error {
 			primaryController1 := sqlEngine.GetUnderlyingEngine().Analyzer.Catalog.BinlogPrimaryController
@@ -348,23 +359,6 @@
 		},
 	}
 	controller.Register(InitBinlogging)
-=======
-	// Persist any system variables that have a non-deterministic default value (i.e. @@server_uuid)
-	// We only do this on sql-server startup initially since we want to keep the persisted server_uuid
-	// in the configuration files for a sql-server, and not global for the whole host.
-	PersistNondeterministicSystemVarDefaults := &svcs.AnonService{
-		InitF: func(ctx context.Context) error {
-			err := dsess.PersistSystemVarDefaults(dEnv)
-			if err != nil {
-				logrus.Errorf("unable to persist system variable defaults: %v", err)
-			}
-			// Always return nil, because we don't want an invalid config value to prevent
-			// the server from starting up.
-			return nil
-		},
-	}
-	controller.Register(PersistNondeterministicSystemVarDefaults)
->>>>>>> cd2209b8
 
 	// Add superuser if specified user exists; add root superuser if no user specified and no existing privileges
 	InitSuperUser := &svcs.AnonService{
