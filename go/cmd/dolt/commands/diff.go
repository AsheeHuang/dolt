--- conflicted
+++ resolved
@@ -166,35 +166,21 @@
 
 		var sch1 schema.Schema
 		var sch2 schema.Schema
-<<<<<<< HEAD
+		var sch1Hash hash.Hash
+		var sch2Hash hash.Hash
 		rowData1 := types.NewMap(context.TODO(), dEnv.DoltDB.ValueReadWriter())
 		rowData2 := types.NewMap(context.TODO(), dEnv.DoltDB.ValueReadWriter())
 
 		if ok1 {
 			sch1 = tbl1.GetSchema(context.TODO())
+			sch1Hash = tbl1.GetSchemaRef().TargetHash()
 			rowData1 = tbl1.GetRowData(context.TODO())
 		}
 
 		if ok2 {
 			sch2 = tbl2.GetSchema(context.TODO())
+			sch2Hash = tbl2.GetSchemaRef().TargetHash()
 			rowData2 = tbl2.GetRowData(context.TODO())
-=======
-		var sch1Hash hash.Hash
-		var sch2Hash hash.Hash
-		rowData1 := types.NewMap(dEnv.DoltDB.ValueReadWriter())
-		rowData2 := types.NewMap(dEnv.DoltDB.ValueReadWriter())
-
-		if ok1 {
-			sch1 = tbl1.GetSchema()
-			sch1Hash = tbl1.GetSchemaRef().TargetHash()
-			rowData1 = tbl1.GetRowData()
-		}
-
-		if ok2 {
-			sch2 = tbl2.GetSchema()
-			sch2Hash = tbl2.GetSchemaRef().TargetHash()
-			rowData2 = tbl2.GetRowData()
->>>>>>> fa1027ca
 		}
 
 		var verr errhand.VerboseError
