// Copyright 2019-2020 Dolthub, Inc.
//
// Licensed under the Apache License, Version 2.0 (the "License");
// you may not use this file except in compliance with the License.
// You may obtain a copy of the License at
//
//     http://www.apache.org/licenses/LICENSE-2.0
//
// Unless required by applicable law or agreed to in writing, software
// distributed under the License is distributed on an "AS IS" BASIS,
// WITHOUT WARRANTIES OR CONDITIONS OF ANY KIND, either express or implied.
// See the License for the specific language governing permissions and
// limitations under the License.

package commands

import (
	"context"
	"fmt"
	"github.com/abiosoft/readline"
	sqle "github.com/dolthub/go-mysql-server"
	"github.com/dolthub/go-mysql-server/auth"
	"github.com/dolthub/go-mysql-server/sql"
	"github.com/dolthub/go-mysql-server/sql/analyzer"
	"github.com/dolthub/go-mysql-server/sql/expression"
	"github.com/dolthub/go-mysql-server/sql/information_schema"
	"github.com/dolthub/go-mysql-server/sql/parse"
	"github.com/dolthub/go-mysql-server/sql/plan"
	"github.com/dolthub/vitess/go/vt/sqlparser"
	"github.com/dolthub/vitess/go/vt/vterrors"
	"github.com/fatih/color"
	"github.com/flynn-archive/go-shlex"
	"github.com/liquidata-inc/ishell"
	"gopkg.in/src-d/go-errors.v1"
	"io"
	"os"
	"path/filepath"
	"runtime"
	"strings"

	"github.com/dolthub/dolt/go/cmd/dolt/cli"
	"github.com/dolthub/dolt/go/cmd/dolt/errhand"
	eventsapi "github.com/dolthub/dolt/go/gen/proto/dolt/services/eventsapi/v1alpha1"
	"github.com/dolthub/dolt/go/libraries/doltcore/doltdb"
	"github.com/dolthub/dolt/go/libraries/doltcore/env"
	"github.com/dolthub/dolt/go/libraries/doltcore/schema"
	dsqle "github.com/dolthub/dolt/go/libraries/doltcore/sqle"
	"github.com/dolthub/dolt/go/libraries/doltcore/sqle/dfunctions"
	"github.com/dolthub/dolt/go/libraries/utils/argparser"
	"github.com/dolthub/dolt/go/libraries/utils/filesys"
	"github.com/dolthub/dolt/go/libraries/utils/iohelp"
	"github.com/dolthub/dolt/go/libraries/utils/osutil"
	pipeline2 "github.com/dolthub/dolt/go/libraries/utils/pipeline"
	"github.com/dolthub/dolt/go/store/types"
)

var sqlDocs = cli.CommandDocumentationContent{
	ShortDesc: "Runs a SQL query",
	LongDesc: `Runs a SQL query you specify. With no arguments, begins an interactive shell to run queries and view the results. With the {{.EmphasisLeft}}-q{{.EmphasisRight}} option, runs the given query and prints any results, then exits. If a commit is specified then only read queries are supported, and will run against the data at the specified commit.

By default, {{.EmphasisLeft}}-q{{.EmphasisRight}} executes a single statement. To execute multiple SQL statements separated by semicolons, use {{.EmphasisLeft}}-b{{.EmphasisRight}} to enable batch mode. Queries can be saved with {{.EmphasisLeft}}-s{{.EmphasisRight}}. Alternatively {{.EmphasisLeft}}-x{{.EmphasisRight}} can be used to execute a saved query by name. Pipe SQL statements to dolt sql (no {{.EmphasisLeft}}-q{{.EmphasisRight}}) to execute a SQL import or update script. 

By default this command uses the dolt data repository in the current working directory as the one and only database. Running with {{.EmphasisLeft}}--multi-db-dir <directory>{{.EmphasisRight}} uses each of the subdirectories of the supplied directory (each subdirectory must be a valid dolt data repository) as databases. Subdirectories starting with '.' are ignored. Known limitations: 
	- No support for creating indexes 
	- No support for foreign keys 
	- No support for column constraints besides NOT NULL 
	- No support for default values 
	- Joins can only use indexes for two table joins. Three or more tables in a join query will use a non-indexed join, which is very slow.`,

	Synopsis: []string{
		"[--multi-db-dir {{.LessThan}}directory{{.GreaterThan}}] [-r {{.LessThan}}result format{{.GreaterThan}}]",
		"-q {{.LessThan}}query;query{{.GreaterThan}} [-r {{.LessThan}}result format{{.GreaterThan}}] -s {{.LessThan}}name{{.GreaterThan}} -m {{.LessThan}}message{{.GreaterThan}} [-b] [{{.LessThan}}commit{{.GreaterThan}}]",
		"-q {{.LessThan}}query;query{{.GreaterThan}} --multi-db-dir {{.LessThan}}directory{{.GreaterThan}} [-r {{.LessThan}}result format{{.GreaterThan}}] [-b]",
		"-x {{.LessThan}}name{{.GreaterThan}} [{{.LessThan}}commit{{.GreaterThan}}]",
		"--list-saved",
	},
}

const (
	QueryFlag      = "query"
	FormatFlag     = "result-format"
	saveFlag       = "save"
	executeFlag    = "execute"
	listSavedFlag  = "list-saved"
	messageFlag    = "message"
	BatchFlag      = "batch"
	multiDBDirFlag = "multi-db-dir"
	welcomeMsg     = `# Welcome to the DoltSQL shell.
# Statements must be terminated with ';'.
# "exit" or "quit" (or Ctrl-D) to exit.`
)

type SqlCmd struct {
	VersionStr string
}

// Name is returns the name of the Dolt cli command. This is what is used on the command line to invoke the command
func (cmd SqlCmd) Name() string {
	return "sql"
}

// Description returns a description of the command
func (cmd SqlCmd) Description() string {
	return "Run a SQL query against tables in repository."
}

// CreateMarkdown creates a markdown file containing the helptext for the command at the given path
func (cmd SqlCmd) CreateMarkdown(fs filesys.Filesys, path, commandStr string) error {
	ap := cmd.createArgParser()
	return CreateMarkdown(fs, path, cli.GetCommandDocumentation(commandStr, sqlDocs, ap))
}

func (cmd SqlCmd) createArgParser() *argparser.ArgParser {
	ap := argparser.NewArgParser()
	ap.ArgListHelp = append(ap.ArgListHelp, [2]string{"commit", "Commit to run read only queries against."})
	ap.SupportsString(QueryFlag, "q", "SQL query to run", "Runs a single query and exits")
	ap.SupportsString(FormatFlag, "r", "result output format", "How to format result output. Valid values are tabular, csv, json. Defaults to tabular. ")
	ap.SupportsString(saveFlag, "s", "saved query name", "Used with --query, save the query to the query catalog with the name provided. Saved queries can be examined in the dolt_query_catalog system table.")
	ap.SupportsString(executeFlag, "x", "saved query name", "Executes a saved query with the given name")
	ap.SupportsFlag(listSavedFlag, "l", "Lists all saved queries")
	ap.SupportsString(messageFlag, "m", "saved query description", "Used with --query and --save, saves the query with the descriptive message given. See also --name")
	ap.SupportsFlag(BatchFlag, "b", "batch mode, to run more than one query with --query, separated by ';'. Piping input to sql with no arguments also uses batch mode")
	ap.SupportsString(multiDBDirFlag, "", "directory", "Defines a directory whose subdirectories should all be dolt data repositories accessible as independent databases within ")
	return ap
}

// EventType returns the type of the event to log
func (cmd SqlCmd) EventType() eventsapi.ClientEventType {
	return eventsapi.ClientEventType_SQL
}

// RequiresRepo indicates that this command does not have to be run from within a dolt data repository directory.
// In this case it is because this command supports the multiDBDirFlag which can pass in a directory.  In the event that
// that parameter is not provided there is additional error handling within this command to make sure that this was in
// fact run from within a dolt data repository directory.
func (cmd SqlCmd) RequiresRepo() bool {
	return false
}

// Exec executes the command
func (cmd SqlCmd) Exec(ctx context.Context, commandStr string, args []string, dEnv *env.DoltEnv) int {
	ap := cmd.createArgParser()
	help, usage := cli.HelpAndUsagePrinters(cli.GetCommandDocumentation(commandStr, sqlDocs, ap))

	apr := cli.ParseArgs(ap, args, help)
	err := validateSqlArgs(apr)
	if err != nil {
		return HandleVErrAndExitCode(errhand.VerboseErrorFromError(err), usage)
	}

	args = apr.Args()

	var verr errhand.VerboseError
	format := formatTabular
	if formatSr, ok := apr.GetValue(FormatFlag); ok {
		format, verr = getFormat(formatSr)
		if verr != nil {
			return HandleVErrAndExitCode(errhand.VerboseErrorFromError(verr), usage)
		}
	}

	dsess := dsqle.DefaultDoltSession()

	var mrEnv env.MultiRepoEnv
	var initialRoots map[string]*doltdb.RootValue
	var readOnly = false
	if multiDir, ok := apr.GetValue(multiDBDirFlag); !ok {
		if !cli.CheckEnvIsValid(dEnv) {
			return 2
		}

		mrEnv = env.DoltEnvAsMultiEnv(dEnv)

		if apr.NArg() > 0 {
			cs, err := parseCommitSpec(dEnv, apr)

			if err != nil {
				return HandleVErrAndExitCode(errhand.BuildDError("Invalid commit %s", apr.Arg(0)).SetPrintUsage().Build(), usage)
			}

			cm, err := dEnv.DoltDB.Resolve(ctx, cs, dEnv.RepoState.CWBHeadRef())

			if err != nil {
				return HandleVErrAndExitCode(errhand.BuildDError("Invalid commit %s", apr.Arg(0)).SetPrintUsage().Build(), usage)
			}

			root, err := cm.GetRootValue()

			if err != nil {
				return HandleVErrAndExitCode(errhand.BuildDError("Invalid commit %s", apr.Arg(0)).SetPrintUsage().Build(), usage)
			}

			for dbname := range mrEnv {
				initialRoots = map[string]*doltdb.RootValue{dbname: root}
			}

			readOnly = true
		} else {
			initialRoots, err = mrEnv.GetWorkingRoots(ctx)

			if err != nil {
				return HandleVErrAndExitCode(errhand.VerboseErrorFromError(err), usage)
			}
		}

		dsess.Username = *dEnv.Config.GetStringOrDefault(env.UserNameKey, "")
		dsess.Email = *dEnv.Config.GetStringOrDefault(env.UserEmailKey, "")
	} else {
		if apr.NArg() > 0 {
			return HandleVErrAndExitCode(errhand.BuildDError("Specifying a commit is not compatible with the --multi-db-dir flag.").SetPrintUsage().Build(), usage)
		}

		mrEnv, err = env.LoadMultiEnvFromDir(ctx, env.GetCurrentUserHomeDir, dEnv.FS, multiDir, cmd.VersionStr)

		if err != nil {
			return HandleVErrAndExitCode(errhand.VerboseErrorFromError(err), usage)
		}

		initialRoots, err = mrEnv.GetWorkingRoots(ctx)

		if err != nil {
			return HandleVErrAndExitCode(errhand.VerboseErrorFromError(err), usage)
		}
	}

	sqlCtx := sql.NewContext(ctx,
		sql.WithSession(dsess),
		sql.WithIndexRegistry(sql.NewIndexRegistry()),
		sql.WithViewRegistry(sql.NewViewRegistry()))
	sqlCtx.Set(sqlCtx, sql.AutoCommitSessionVar, sql.Boolean, true)

	roots := make(map[string]*doltdb.RootValue)

	var name string
	var root *doltdb.RootValue
	for name, root = range initialRoots {
		roots[name] = root
	}

	var currentDB string
	if len(initialRoots) == 1 {
		sqlCtx.SetCurrentDatabase(name)
		currentDB = name
	}

	if err != nil {
		return HandleVErrAndExitCode(err.(errhand.VerboseError), usage)
	}

	if query, queryOK := apr.GetValue(QueryFlag); queryOK {
		batchMode := apr.Contains(BatchFlag)

		if batchMode {
			batchInput := strings.NewReader(query)
			roots, verr = execBatch(sqlCtx, readOnly, mrEnv, roots, batchInput, format)
		} else {
			roots, verr = execQuery(sqlCtx, readOnly, mrEnv, roots, query, format)

			if verr != nil {
				return HandleVErrAndExitCode(verr, usage)
			}

			saveName := apr.GetValueOrDefault(saveFlag, "")

			if saveName != "" {
				saveMessage := apr.GetValueOrDefault(messageFlag, "")
				roots[currentDB], verr = saveQuery(ctx, roots[currentDB], dEnv, query, saveName, saveMessage)
			}
		}
	} else if savedQueryName, exOk := apr.GetValue(executeFlag); exOk {
		sq, err := dsqle.RetrieveFromQueryCatalog(ctx, roots[currentDB], savedQueryName)

		if err != nil {
			return HandleVErrAndExitCode(errhand.VerboseErrorFromError(err), usage)
		}

		cli.PrintErrf("Executing saved query '%s':\n%s\n", savedQueryName, sq.Query)
		roots, verr = execQuery(sqlCtx, readOnly, mrEnv, roots, sq.Query, format)
	} else if apr.Contains(listSavedFlag) {
		hasQC, err := roots[currentDB].HasTable(ctx, doltdb.DoltQueryCatalogTableName)

		if err != nil {
			verr := errhand.BuildDError("error: Failed to read from repository.").AddCause(err).Build()
			return HandleVErrAndExitCode(verr, usage)
		}

		if !hasQC {
			return 0
		}

		query := "SELECT * FROM " + doltdb.DoltQueryCatalogTableName
		_, verr = execQuery(sqlCtx, readOnly, mrEnv, roots, query, format)
	} else {
		// Run in either batch mode for piped input, or shell mode for interactive
		runInBatchMode := true
		fi, err := os.Stdin.Stat()

		if err != nil {
			if !osutil.IsWindows {
				return HandleVErrAndExitCode(errhand.BuildDError("Couldn't stat STDIN. This is a bug.").Build(), usage)
			}
		} else {
			runInBatchMode = fi.Mode()&os.ModeCharDevice == 0
		}

		if runInBatchMode {
			roots, verr = execBatch(sqlCtx, readOnly, mrEnv, roots, os.Stdin, format)
		} else {
			roots, verr = execShell(sqlCtx, readOnly, mrEnv, roots, format)
		}
	}

	if verr != nil {
		return HandleVErrAndExitCode(verr, usage)
	}

	// If the SQL session wrote a new root value, update the working set with it
	for name, origRoot := range initialRoots {
		root := roots[name]
		if origRoot != root {
			currEnv := mrEnv[name]
			verr = UpdateWorkingWithVErr(currEnv, root)
		}
	}

	return HandleVErrAndExitCode(verr, usage)
}

func execShell(sqlCtx *sql.Context, readOnly bool, mrEnv env.MultiRepoEnv, roots map[string]*doltdb.RootValue, format resultFormat) (map[string]*doltdb.RootValue, errhand.VerboseError) {
	dbs := CollectDBs(mrEnv, newDatabase)
	se, err := newSqlEngine(sqlCtx, readOnly, mrEnv, roots, format, dbs...)
	if err != nil {
		return nil, errhand.VerboseErrorFromError(err)
	}

	err = runShell(sqlCtx, se, mrEnv)
	if err != nil {
		return nil, errhand.BuildDError("unable to start shell").AddCause(err).Build()
	}

	newRoots, err := se.getRoots(sqlCtx)
	if err != nil {
		return nil, errhand.BuildDError("failed to get roots").AddCause(err).Build()
	}

	return newRoots, nil
}

func execBatch(sqlCtx *sql.Context, readOnly bool, mrEnv env.MultiRepoEnv, roots map[string]*doltdb.RootValue, batchInput io.Reader, format resultFormat) (map[string]*doltdb.RootValue, errhand.VerboseError) {
	dbs := CollectDBs(mrEnv, newBatchedDatabase)
	se, err := newSqlEngine(sqlCtx, readOnly, mrEnv, roots, format, dbs...)
	if err != nil {
		return nil, errhand.VerboseErrorFromError(err)
	}

	err = runBatchMode(sqlCtx, se, batchInput)
	if err != nil {
		return nil, errhand.BuildDError("Error processing batch").Build()
	}

	newRoots, err := se.getRoots(sqlCtx)
	if err != nil {
		return nil, errhand.BuildDError("failed to get roots").AddCause(err).Build()
	}

	return newRoots, nil
}

type createDBFunc func(name string, dEnv *env.DoltEnv) dsqle.Database

func newDatabase(name string, dEnv *env.DoltEnv) dsqle.Database {
	return dsqle.NewDatabase(name, dEnv.DoltDB, dEnv.RepoState, dEnv.RepoStateWriter())
}

func newBatchedDatabase(name string, dEnv *env.DoltEnv) dsqle.Database {
	return dsqle.NewBatchedDatabase(name, dEnv.DoltDB, dEnv.RepoState, dEnv.RepoStateWriter())
}

func execQuery(sqlCtx *sql.Context, readOnly bool, mrEnv env.MultiRepoEnv, roots map[string]*doltdb.RootValue, query string, format resultFormat) (newRoot map[string]*doltdb.RootValue, verr errhand.VerboseError) {
	dbs := CollectDBs(mrEnv, newDatabase)
	se, err := newSqlEngine(sqlCtx, readOnly, mrEnv, roots, format, dbs...)
	if err != nil {
		return nil, errhand.VerboseErrorFromError(err)
	}

	sqlSch, rowIter, err := processQuery(sqlCtx, query, se)
	if err != nil {
		verr := formatQueryError("", err)
		return nil, verr
	}

	if rowIter != nil {
		err = PrettyPrintResults(sqlCtx, se.resultFormat, sqlSch, rowIter)
		if err != nil {
			return nil, errhand.VerboseErrorFromError(err)
		}
	}

	newRoots, err := se.getRoots(sqlCtx)
	if err != nil {
		return nil, errhand.BuildDError("failed to get roots").AddCause(err).Build()
	}

	return newRoots, nil
}

// CollectDBs takes a MultiRepoEnv and creates Database objects from each environment and returns a slice of these
// objects.
func CollectDBs(mrEnv env.MultiRepoEnv, createDB createDBFunc) []dsqle.Database {
	dbs := make([]dsqle.Database, 0, len(mrEnv))
	_ = mrEnv.Iter(func(name string, dEnv *env.DoltEnv) (stop bool, err error) {
		db := createDB(name, dEnv)
		dbs = append(dbs, db)
		return false, nil
	})

	return dbs
}

func formatQueryError(message string, err error) errhand.VerboseError {
	const (
		maxStatementLen     = 128
		maxPosWhenTruncated = 64
	)

	if se, ok := vterrors.AsSyntaxError(err); ok {
		verrBuilder := errhand.BuildDError("Error parsing SQL")
		verrBuilder.AddDetails(se.Message)

		statement := se.Statement
		position := se.Position

		prevLines := ""
		for {
			idxNewline := strings.IndexRune(statement, '\n')

			if idxNewline == -1 {
				break
			} else if idxNewline < position {
				position -= idxNewline + 1
				prevLines += statement[:idxNewline+1]
				statement = statement[idxNewline+1:]
			} else {
				statement = statement[:idxNewline]
				break
			}
		}

		if len(statement) > maxStatementLen {
			if position > maxPosWhenTruncated {
				statement = statement[position-maxPosWhenTruncated:]
				position = maxPosWhenTruncated
			}

			if len(statement) > maxStatementLen {
				statement = statement[:maxStatementLen]
			}
		}

		verrBuilder.AddDetails(prevLines + statement)

		marker := make([]rune, position+1)
		for i := 0; i < position; i++ {
			marker[i] = ' '
		}

		marker[position] = '^'
		verrBuilder.AddDetails(string(marker))

		return verrBuilder.Build()
	} else {
		if len(message) > 0 {
			err = fmt.Errorf("%s: %s", message, err.Error())
		}
		return errhand.VerboseErrorFromError(err)
	}
}

func getFormat(format string) (resultFormat, errhand.VerboseError) {
	switch strings.ToLower(format) {
	case "tabular":
		return formatTabular, nil
	case "csv":
		return formatCsv, nil
	case "json":
		return formatJson, nil
	case "null":
		return formatNull, nil
	default:
		return formatTabular, errhand.BuildDError("Invalid argument for --result-format. Valid values are tabular, csv, json").Build()
	}
}

func validateSqlArgs(apr *argparser.ArgParseResults) error {
	_, query := apr.GetValue(QueryFlag)
	_, save := apr.GetValue(saveFlag)
	_, msg := apr.GetValue(messageFlag)
	_, batch := apr.GetValue(BatchFlag)
	_, list := apr.GetValue(listSavedFlag)
	_, execute := apr.GetValue(executeFlag)
	_, multiDB := apr.GetValue(multiDBDirFlag)

	if len(apr.Args()) > 0 && !query {
		return errhand.BuildDError("Invalid Argument: use --query or -q to pass inline SQL queries").Build()
	}

	if execute {
		if list {
			return errhand.BuildDError("Invalid Argument: --execute|-x is not compatible with --list-saved").Build()
		} else if query {
			return errhand.BuildDError("Invalid Argument: --execute|-x is not compatible with --query|-q").Build()
		} else if msg {
			return errhand.BuildDError("Invalid Argument: --execute|-x is not compatible with --message|-m").Build()
		} else if save {
			return errhand.BuildDError("Invalid Argument: --execute|-x is not compatible with --save|-s").Build()
		} else if multiDB {
			return errhand.BuildDError("Invalid Argument: --execute|-x is not compatible with --multi-db-dir").Build()
		}
	}

	if list {
		if execute {
			return errhand.BuildDError("Invalid Argument: --list-saved is not compatible with --executed|x").Build()
		} else if query {
			return errhand.BuildDError("Invalid Argument: --list-saved is not compatible with --query|-q").Build()
		} else if msg {
			return errhand.BuildDError("Invalid Argument: --list-saved is not compatible with --message|-m").Build()
		} else if save {
			return errhand.BuildDError("Invalid Argument: --list-saved is not compatible with --save|-s").Build()
		} else if multiDB {
			return errhand.BuildDError("Invalid Argument: --execute|-x is not compatible with --multi-db-dir").Build()
		}
	}

	if save && multiDB {
		return errhand.BuildDError("Invalid Argument: --multi-db-dir queries cannot be saved").Build()
	}

	if batch {
		if !query {
			return errhand.BuildDError("Invalid Argument: --batch|-b must be used with --query|-q").Build()
		}
		if save || msg {
			return errhand.BuildDError("Invalid Argument: --batch|-b is not compatible with --save|-s or --message|-m").Build()
		}
	}

	if query {
		if !save && msg {
			return errhand.BuildDError("Invalid Argument: --message|-m is only used with --query|-q and --save|-s").Build()
		}
	} else {
		if save {
			return errhand.BuildDError("Invalid Argument: --save|-s is only used with --query|-q").Build()
		}
		if msg {
			return errhand.BuildDError("Invalid Argument: --message|-m is only used with --query|-q and --save|-s").Build()
		}
	}

	return nil
}

// Saves the query given to the catalog with the name and message given.
func saveQuery(ctx context.Context, root *doltdb.RootValue, dEnv *env.DoltEnv, query string, name string, message string) (*doltdb.RootValue, errhand.VerboseError) {
	_, newRoot, err := dsqle.NewQueryCatalogEntryWithNameAsID(ctx, root, name, query, message)
	if err != nil {
		return nil, errhand.BuildDError("Couldn't save query").AddCause(err).Build()
	}

	return newRoot, nil
}

// runBatchMode processes queries until EOF. The Root of the sqlEngine may be updated.
func runBatchMode(ctx *sql.Context, se *sqlEngine, input io.Reader) error {
	scanner := NewSqlStatementScanner(input)

	var query string
	for scanner.Scan() {
		query += scanner.Text()
		if len(query) == 0 || query == "\n" {
			continue
		}
		if err := processBatchQuery(ctx, query, se); err != nil {
			// TODO: this line number will not be accurate for errors that occur when flushing a batch of inserts (as opposed
			//  to processing the query)
			verr := formatQueryError(fmt.Sprintf("error on line %d for query %s", scanner.statementStartLine, query), err)
			cli.PrintErrln(verr.Verbose())
			return err
		}
		query = ""
	}

	updateBatchInsertOutput()

	if err := scanner.Err(); err != nil {
		cli.Println(err.Error())
	}

	return flushBatchedEdits(ctx, se)
}

// runShell starts a SQL shell. Returns when the user exits the shell. The Root of the sqlEngine may
// be updated by any queries which were processed.
func runShell(ctx *sql.Context, se *sqlEngine, mrEnv env.MultiRepoEnv) error {
	_ = iohelp.WriteLine(cli.CliOut, welcomeMsg)
	currentDB := ctx.Session.GetCurrentDatabase()
	currEnv := mrEnv[currentDB]

	// start the doltsql shell
	historyFile := filepath.Join(".sqlhistory") // history file written to working dir
	initialPrompt := fmt.Sprintf("%s> ", ctx.GetCurrentDatabase())
	initialMultilinePrompt := fmt.Sprintf(fmt.Sprintf("%%%ds", len(initialPrompt)), "-> ")

	rlConf := readline.Config{
		Prompt:                 initialPrompt,
		Stdout:                 cli.CliOut,
		Stderr:                 cli.CliOut,
		HistoryFile:            historyFile,
		HistoryLimit:           500,
		HistorySearchFold:      true,
		DisableAutoSaveHistory: true,
	}
	shellConf := ishell.UninterpretedConfig{
		ReadlineConfig: &rlConf,
		QuitKeywords: []string{
			"quit", "exit", "quit()", "exit()",
		},
		LineTerminator: ";",
	}

	shell := ishell.NewUninterpreted(&shellConf)
	shell.SetMultiPrompt(initialMultilinePrompt)
	// TODO: update completer on create / drop / alter statements
	completer, err := newCompleter(ctx, currEnv)
	if err != nil {
		return err
	}

	shell.CustomCompleter(completer)

	shell.EOF(func(c *ishell.Context) {
		c.Stop()
	})

	shell.Interrupt(func(c *ishell.Context, count int, input string) {
		if count > 1 {
			c.Stop()
		} else {
			c.Println("Received SIGINT. Interrupt again to exit, or use ^D, quit, or exit")
		}
	})

	shell.Uninterpreted(func(c *ishell.Context) {
		query := c.Args[0]
		if len(strings.TrimSpace(query)) == 0 {
			return
		}

		// TODO: there's a bug in the readline library when editing multi-line history entries.
		// Longer term we need to switch to a new readline library, like in this bug:
		// https://github.com/cockroachdb/cockroach/issues/15460
		// For now, we store all history entries as single-line strings to avoid the issue.
		singleLine := strings.ReplaceAll(query, "\n", " ")
		if err := shell.AddHistory(singleLine); err != nil {
			// TODO: handle better, like by turning off history writing for the rest of the session
			shell.Println(color.RedString(err.Error()))
		}

		if sqlSch, rowIter, err := processQuery(ctx, query, se); err != nil {
			verr := formatQueryError("", err)
			shell.Println(verr.Verbose())
		} else if rowIter != nil {
			err = PrettyPrintResults(ctx, se.resultFormat, sqlSch, rowIter)
			if err != nil {
				shell.Println(color.RedString(err.Error()))
			}
		}

		currPrompt := fmt.Sprintf("%s> ", ctx.GetCurrentDatabase())
		shell.SetPrompt(currPrompt)
		shell.SetMultiPrompt(fmt.Sprintf(fmt.Sprintf("%%%ds", len(currPrompt)), "-> "))
	})

	shell.Run()
	_ = iohelp.WriteLine(cli.CliOut, "Bye")

	return nil
}

// Returns a new auto completer with table names, column names, and SQL keywords.
func newCompleter(ctx context.Context, dEnv *env.DoltEnv) (*sqlCompleter, error) {
	// TODO: change the sqlCompleter based on the current database and change it when the database changes.
	if dEnv == nil {
		return &sqlCompleter{}, nil
	}

	var completionWords []string

	root, err := dEnv.WorkingRoot(ctx)
	if err != nil {
		return &sqlCompleter{}, nil
	}

	tableNames, err := root.GetTableNames(ctx)

	if err != nil {
		return nil, err
	}

	completionWords = append(completionWords, tableNames...)
	var columnNames []string
	for _, tableName := range tableNames {
		tbl, _, err := root.GetTable(ctx, tableName)

		if err != nil {
			return nil, err
		}

		sch, err := tbl.GetSchema(ctx)

		if err != nil {
			return nil, err
		}

		err = sch.GetAllCols().Iter(func(tag uint64, col schema.Column) (stop bool, err error) {
			completionWords = append(completionWords, col.Name)
			columnNames = append(columnNames, col.Name)
			return false, nil
		})

		if err != nil {
			return nil, err
		}
	}

	completionWords = append(completionWords, dsqle.CommonKeywords...)

	return &sqlCompleter{
		allWords:    completionWords,
		columnNames: columnNames,
	}, nil
}

type sqlCompleter struct {
	allWords    []string
	columnNames []string
}

// Do function for autocompletion, defined by the Readline library. Mostly stolen from ishell.
func (c *sqlCompleter) Do(line []rune, pos int) (newLine [][]rune, length int) {
	var words []string
	if w, err := shlex.Split(string(line)); err == nil {
		words = w
	} else {
		// fall back
		words = strings.Fields(string(line))
	}

	var cWords []string
	prefix := ""
	lastWord := ""
	if len(words) > 0 && pos > 0 && line[pos-1] != ' ' {
		lastWord = words[len(words)-1]
		prefix = strings.ToLower(lastWord)
	} else if len(words) > 0 {
		lastWord = words[len(words)-1]
	}

	cWords = c.getWords(lastWord)

	var suggestions [][]rune
	for _, w := range cWords {
		lowered := strings.ToLower(w)
		if strings.HasPrefix(lowered, prefix) {
			suggestions = append(suggestions, []rune(strings.TrimPrefix(lowered, prefix)))
		}
	}
	if len(suggestions) == 1 && prefix != "" && string(suggestions[0]) == "" {
		suggestions = [][]rune{[]rune(" ")}
	}

	return suggestions, len(prefix)
}

// Simple suggestion function. Returns column name suggestions if the last word in the input has exactly one '.' in it,
// otherwise returns all tables, columns, and reserved words.
func (c *sqlCompleter) getWords(lastWord string) (s []string) {
	lastDot := strings.LastIndex(lastWord, ".")
	if lastDot > 0 && strings.Count(lastWord, ".") == 1 {
		alias := lastWord[:lastDot]
		return prepend(alias+".", c.columnNames)
	}

	return c.allWords
}

func prepend(s string, ss []string) []string {
	newSs := make([]string, len(ss))
	for i := range ss {
		newSs[i] = s + ss[i]
	}
	return newSs
}

// Processes a single query. The Root of the sqlEngine will be updated if necessary.
// Returns the schema and the row iterator for the results, which may be nil, and an error if one occurs.
func processQuery(ctx *sql.Context, query string, se *sqlEngine) (sql.Schema, sql.RowIter, error) {
	sqlStatement, err := sqlparser.Parse(query)
	if err == sqlparser.ErrEmpty {
		// silently skip empty statements
		return nil, nil, nil
	} else if err != nil {
		return nil, nil, err
	}

	switch s := sqlStatement.(type) {
	case *sqlparser.Select, *sqlparser.Insert, *sqlparser.Update, *sqlparser.OtherRead, *sqlparser.Show, *sqlparser.Explain, *sqlparser.Union:
		return se.query(ctx, query)
	case *sqlparser.Use, *sqlparser.Set:
		sch, rowIter, err := se.query(ctx, query)

		if rowIter != nil {
			err = rowIter.Close()
			if err != nil {
				return nil, nil, err
			}
		}

		if err != nil {
			return nil, nil, err
		}

		switch sqlStatement.(type) {
		case *sqlparser.Use:
			cli.Println("Database changed")
		}

		return sch, nil, err
	case *sqlparser.Delete:
		ok := se.checkThenDeleteAllRows(ctx, s)
		if ok {
			return nil, nil, err
		}
		return se.query(ctx, query)
	case *sqlparser.DDL:
		_, err := sqlparser.ParseStrictDDL(query)
		if err != nil {
			if se, ok := vterrors.AsSyntaxError(err); ok {
				return nil, nil, vterrors.SyntaxError{Message: "While Parsing DDL: " + se.Message, Position: se.Position, Statement: se.Statement}
			} else {
				return nil, nil, fmt.Errorf("Error parsing DDL: %v.", err.Error())
			}
		}
		return se.ddl(ctx, s, query)
	default:
		return nil, nil, fmt.Errorf("Unsupported SQL statement: '%v'.", query)
	}
}

type stats struct {
	rowsInserted   int
	rowsUpdated    int
	rowsDeleted    int
	unflushedEdits int
	unprintedEdits int
}

var batchEditStats = &stats{}
var displayStrLen int

const maxBatchSize = 200000
const updateInterval = 1000

func (s *stats) numUpdates() int {
	return s.rowsUpdated + s.rowsDeleted + s.rowsInserted
}

func (s *stats) shouldUpdateBatchModeOutput() bool {
	return s.unprintedEdits >= updateInterval
}

func (s *stats) shouldFlush() bool {
	return s.unflushedEdits >= maxBatchSize
}

func flushBatchedEdits(ctx *sql.Context, se *sqlEngine) error {
	err := se.iterDBs(func(_ string, db dsqle.Database) (bool, error) {
		err := db.Flush(ctx)

		if err != nil {
			return false, err
		}

		return false, nil
	})

	batchEditStats.unflushedEdits = 0

	return err
}

// Processes a single query in batch mode. The Root of the sqlEngine may or may not be changed.
func processBatchQuery(ctx *sql.Context, query string, se *sqlEngine) error {
	sqlStatement, err := sqlparser.Parse(query)
	if err == sqlparser.ErrEmpty {
		// silently skip empty statements
		return nil
	} else if err != nil {
		return fmt.Errorf("Error parsing SQL: %v.", err.Error())
	}

	canBatch, err := canProcessAsBatchInsert(ctx, sqlStatement, se, query)
	if err != nil {
		cli.PrintErrln(err)
		return err
	}
	if canBatch {
		err = processBatchInsert(ctx, se, query, sqlStatement)
		if err != nil {
			return err
		}
	} else {
		err := processNonInsertBatchQuery(ctx, se, query, sqlStatement)
		if err != nil {
			return err
		}
	}

	if batchEditStats.shouldUpdateBatchModeOutput() {
		updateBatchInsertOutput()
	}

	return nil
}

func processNonInsertBatchQuery(ctx *sql.Context, se *sqlEngine, query string, sqlStatement sqlparser.Statement) (returnErr error) {
	// We need to commit whatever batch edits we've accumulated so far before executing the query
	err := flushBatchedEdits(ctx, se)
	if err != nil {
		return err
	}

	sqlSch, rowIter, err := processQuery(ctx, query, se)
	if err != nil {
		return err
	}

	if rowIter != nil {
		err = mergeResultIntoStats(sqlStatement, rowIter, batchEditStats)
		if err != nil {
			return fmt.Errorf("error executing statement: %v", err.Error())
		}

		// Some statement types should print results, even in batch mode.
		switch sqlStatement.(type) {
		case *sqlparser.Select, *sqlparser.OtherRead, *sqlparser.Show, *sqlparser.Explain, *sqlparser.Union:
			if displayStrLen > 0 {
				// If we've been printing in batch mode, print a newline to put the regular output on its own line
				cli.Print("\n")
				displayStrLen = 0
			}
			err = PrettyPrintResults(ctx, se.resultFormat, sqlSch, rowIter)
			if err != nil {
				return err
			}
		default:
			err = rowIter.Close()
			if err != nil {
				return err
			}
		}
	}

	// And flush again afterwards, to make sure any following insert statements have the latest data
	return flushBatchedEdits(ctx, se)
}

func processBatchInsert(ctx *sql.Context, se *sqlEngine, query string, sqlStatement sqlparser.Statement) (returnErr error) {
	_, rowIter, err := se.query(ctx, query)
	if err != nil {
		return fmt.Errorf("Error inserting rows: %v", err.Error())
	}

	if rowIter != nil {
		defer func() {
			err := rowIter.Close()
			if returnErr == nil {
				returnErr = err
			}
		}()
		err = mergeResultIntoStats(sqlStatement, rowIter, batchEditStats)
		if err != nil {
			return fmt.Errorf("Error inserting rows: %v", err.Error())
		}
	}

	if batchEditStats.shouldFlush() {
		return flushBatchedEdits(ctx, se)
	}

	return nil
}

// canProcessBatchInsert returns whether the given statement can be processed as a batch insert. Only simple inserts
// (inserting a list of values) can be processed in this way. Other kinds of insert (notably INSERT INTO SELECT AS and
// AUTO_INCREMENT) need a flushed root and can't benefit from batch optimizations.
func canProcessAsBatchInsert(ctx *sql.Context, sqlStatement sqlparser.Statement, se *sqlEngine, query string) (bool, error) {
	switch s := sqlStatement.(type) {
	case *sqlparser.Insert:
		if _, ok := s.Rows.(sqlparser.Values); !ok {
			return false, nil
		}
		hasAutoInc, err := insertsIntoAutoIncrementCol(ctx, se, query)
		if err != nil {
			return false, err
		}
		if hasAutoInc {
			return false, nil
		}
		return true, nil
	default:
		return false, nil
	}
}

// parses the query to check if it inserts into a table with AUTO_INCREMENT
func insertsIntoAutoIncrementCol(ctx *sql.Context, se *sqlEngine, query string) (bool, error) {
	p, err := parse.Parse(ctx, query)
	if err != nil {
		return false, err
	}

	if _, ok := p.(*plan.InsertInto); !ok {
		return false, nil
	}

	a, err := se.engine.Analyzer.Analyze(ctx, p, nil)
	if err != nil {
		return false, err
	}

	isAutoInc := false
	_, err = plan.TransformExpressionsUp(a, func(exp sql.Expression) (sql.Expression, error) {
		if _, ok := exp.(*expression.AutoIncrement); ok {
			isAutoInc = true
		}
		return exp, nil
	})
	if err != nil {
		return false, err
	}
	return isAutoInc, nil
}

func updateBatchInsertOutput() {
	displayStr := fmt.Sprintf("Rows inserted: %d Rows updated: %d Rows deleted: %d\n",
		batchEditStats.rowsInserted, batchEditStats.rowsUpdated, batchEditStats.rowsDeleted)
	displayStrLen = cli.DeleteAndPrint(displayStrLen, displayStr)
	batchEditStats.unprintedEdits = 0
}

// Updates the batch insert stats with the results of an INSERT, UPDATE, or DELETE statement.
func mergeResultIntoStats(statement sqlparser.Statement, rowIter sql.RowIter, s *stats) error {
	switch statement.(type) {
	case *sqlparser.Insert, *sqlparser.Delete, *sqlparser.Update:
		break
	default:
		return nil
	}

	for {
		row, err := rowIter.Next()
		if err == io.EOF {
			return nil
		} else if err != nil {
			return err
		} else {
			okResult := row[0].(sql.OkResult)
			s.unflushedEdits += int(okResult.RowsAffected)
			s.unprintedEdits += int(okResult.RowsAffected)
			switch statement.(type) {
			case *sqlparser.Insert:
				s.rowsInserted += int(okResult.RowsAffected)
			case *sqlparser.Delete:
				s.rowsDeleted += int(okResult.RowsAffected)
			case *sqlparser.Update:
				s.rowsUpdated += int(okResult.RowsAffected)
			}
		}
	}
}

type resultFormat byte

const (
	formatTabular resultFormat = iota
	formatCsv
	formatJson
	formatNull // used for profiling
)

type sqlEngine struct {
	dbs          map[string]dsqle.Database
	mrEnv        env.MultiRepoEnv
	engine       *sqle.Engine
	resultFormat resultFormat
}

var ErrDBNotFoundKind = errors.NewKind("database '%s' not found")

// sqlEngine packages up the context necessary to run sql queries against sqle.
func newSqlEngine(sqlCtx *sql.Context, readOnly bool, mrEnv env.MultiRepoEnv, roots map[string]*doltdb.RootValue, format resultFormat, dbs ...dsqle.Database) (*sqlEngine, error) {
	c := sql.NewCatalog()
	var au auth.Auth

	if readOnly {
		au = auth.NewNativeSingle("", "", auth.ReadPerm)
	} else {
		au = new(auth.None)
	}

	err := c.Register(dfunctions.DoltFunctions...)

	if err != nil {
		return nil, err
	}

	parallelism := runtime.GOMAXPROCS(0)
	engine := sqle.New(c, analyzer.NewBuilder(c).WithParallelism(parallelism).Build(), &sqle.Config{Auth: au})
	engine.AddDatabase(information_schema.NewInformationSchemaDatabase(engine.Catalog))

	dsess := dsqle.DSessFromSess(sqlCtx.Session)

	nameToDB := make(map[string]dsqle.Database)
	for _, db := range dbs {
		nameToDB[db.Name()] = db
		root := roots[db.Name()]
		engine.AddDatabase(db)
		err := dsess.AddDB(sqlCtx, db)

		if err != nil {
			return nil, err
		}

		err = db.SetRoot(sqlCtx, root)
		if err != nil {
			return nil, err
		}

		err = dsqle.RegisterSchemaFragments(sqlCtx, db, root)

		if err != nil {
			return nil, err
		}
	}

	return &sqlEngine{nameToDB, mrEnv, engine, format}, nil
}

func (se *sqlEngine) getDB(name string) (dsqle.Database, error) {
	db, ok := se.dbs[name]

	if !ok {
		return dsqle.Database{}, ErrDBNotFoundKind.New(name)
	}

	return db, nil
}

func (se *sqlEngine) iterDBs(cb func(name string, db dsqle.Database) (stop bool, err error)) error {
	for name, db := range se.dbs {
		stop, err := cb(name, db)

		if err != nil {
			return err
		}

		if stop {
			break
		}
	}

	return nil
}

func (se *sqlEngine) getRoots(sqlCtx *sql.Context) (map[string]*doltdb.RootValue, error) {
	newRoots := make(map[string]*doltdb.RootValue)
	for name := range se.mrEnv {
		db, err := se.getDB(name)

		if err != nil {
			return nil, err
		}

		newRoots[name], err = db.GetRoot(sqlCtx)

		if err != nil {
			return nil, err
		}
	}

	return newRoots, nil
}

// Execute a SQL statement and return values for printing.
func (se *sqlEngine) query(ctx *sql.Context, query string) (sql.Schema, sql.RowIter, error) {
	return se.engine.Query(ctx, query)
}

func PrettyPrintResults(ctx context.Context, resultFormat resultFormat, sqlSch sql.Schema, rowIter sql.RowIter) (rerr error) {
	defer func() {
		closeErr := rowIter.Close()
		if rerr == nil && closeErr != nil {
			rerr = closeErr
		}
	}()

<<<<<<< HEAD
=======
	if isOkResult(sqlSch) {
		return printOKResult(rowIter)
	}

	nbf := types.Format_Default

	doltSch, err := sqleSchema.ToDoltResultSchema(sqlSch)
	if err != nil {
		return err
	}

	untypedSch, err := untyped.UntypeUnkeySchema(doltSch)
	if err != nil {
		return err
	}

	rowChannel := make(chan row.Row)
	p := pipeline.NewPartialPipeline(pipeline.InFuncForChannel(rowChannel))

	// Parts of the pipeline depend on the output format, such as how we print null values and whether we pad strings.
	switch resultFormat {
	case formatTabular:
		nullPrinter := nullprinter.NewNullPrinter(untypedSch)
		p.AddStage(pipeline.NewNamedTransform(nullprinter.NullPrintingStage, nullPrinter.ProcessRow))
		autoSizeTransform := fwt.NewAutoSizingFWTTransformer(untypedSch, fwt.PrintAllWhenTooLong, 10000)
		p.AddStage(pipeline.NamedTransform{Name: fwtStageName, Func: autoSizeTransform.TransformToFWT})
	}

	// Redirect output to the CLI
	cliWr := iohelp.NopWrCloser(cli.CliOut)

	var wr table.TableWriteCloser

	switch resultFormat {
	case formatTabular:
		wr, err = tabular.NewTextTableWriter(cliWr, untypedSch)
	case formatCsv:
		wr, err = csv.NewCSVWriter(cliWr, untypedSch, csv.NewCSVInfo())
	case formatJson:
		wr, err = json.NewJSONWriter(cliWr, doltSch)
	default:
		panic("unimplemented output format type")
	}

	if err != nil {
		return err
	}

	p.RunAfter(func() { wr.Close(ctx) })

	cliSink := pipeline.ProcFuncForWriter(ctx, wr)
	p.SetOutput(cliSink)

	p.SetBadRowCallback(func(tff *pipeline.TransformRowFailure) (quit bool) {
		cli.PrintErrln(color.RedString("error: failed to transform row %s.", row.Fmt(ctx, tff.Row, untypedSch)))
		return true
	})

	colNames, err := schema.ExtractAllColNames(untypedSch)

	if err != nil {
		return err
	}

	r, err := untyped.NewRowFromTaggedStrings(nbf, untypedSch, colNames)

	if err != nil {
		return err
	}

	// Insert the table header row at the appropriate stage
	if resultFormat == formatTabular {
		p.InjectRow(fwtStageName, r)
	}

>>>>>>> 6d5b1a80
	// For some output formats, we want to convert everything to strings to be processed by the pipeline. For others,
	// we want to leave types alone and let the writer figure out how to format it for output.
	var p *pipeline2.Pipeline
	switch resultFormat {
	case formatCsv:
		p = createCSVPipeline(ctx, sqlSch, rowIter)
	case formatJson:
		p = createJSONPipeline(ctx, sqlSch, rowIter)
	case formatTabular:
		p = createTabularPipeline(ctx, sqlSch, rowIter)
	case formatNull:
		p = createNullPipeline(ctx, sqlSch, rowIter)
	}

	p.Start(ctx)
	rerr = p.Wait()

	return rerr
}

<<<<<<< HEAD
func printOKResult(_ context.Context, iter sql.RowIter) (returnErr error) {
=======
func printOKResult(iter sql.RowIter) (returnErr error) {
>>>>>>> 6d5b1a80
	row, err := iter.Next()
	if err != nil {
		return err
	}

	if okResult, ok := row[0].(sql.OkResult); ok {
		rowNoun := "row"
		if okResult.RowsAffected != 1 {
			rowNoun = "rows"
		}
		cli.Printf("Query OK, %d %s affected\n", okResult.RowsAffected, rowNoun)

		if okResult.Info != nil {
			cli.Printf("%s\n", okResult.Info)
		}
	}

	return nil
}

func isOkResult(sch sql.Schema) bool {
	return sch.Equals(sql.OkResultSchema)
}

// Checks if the query is a naked delete and then deletes all rows if so. Returns true if it did so, false otherwise.
func (se *sqlEngine) checkThenDeleteAllRows(ctx *sql.Context, s *sqlparser.Delete) bool {
	if s.Where == nil && s.Limit == nil && s.Partitions == nil && len(s.TableExprs) == 1 {
		if ate, ok := s.TableExprs[0].(*sqlparser.AliasedTableExpr); ok {
			if ste, ok := ate.Expr.(sqlparser.TableName); ok {
				dbName := ctx.Session.GetCurrentDatabase()
				if !ste.Qualifier.IsEmpty() {
					dbName = ste.Qualifier.String()
				}

				roots, err := se.getRoots(ctx)
				if err != nil {
					return false
				}

				root, ok := roots[dbName]

				if !ok {
					return false
				}

				tName := ste.Name.String()
				table, ok, err := root.GetTable(ctx, tName)
				if err == nil && ok {

					// Let the SQL engine handle system table deletes to avoid duplicating business logic here
					if doltdb.HasDoltPrefix(tName) {
						return false
					}

					// Let the SQL engine handle foreign key deletion as well
					fkCollection, err := root.GetForeignKeyCollection(ctx)
					if err != nil {
						return false
					}
					_, referencedTables := fkCollection.KeysForTable(tName)
					if len(referencedTables) > 0 {
						return false
					}

					rowData, err := table.GetRowData(ctx)
					if err != nil {
						return false
					}

					result := sql.OkResult{RowsAffected: rowData.Len()}
					printRowIter := sql.RowsToRowIter(sql.NewRow(result))

					emptyMap, err := types.NewMap(ctx, root.VRW())
					if err != nil {
						return false
					}

					newTable, err := table.UpdateRows(ctx, emptyMap)
					if err != nil {
						return false
					}

					sch, err := table.GetSchema(ctx)
					if err != nil {
						return false
					}
					for _, index := range sch.Indexes().AllIndexes() {
						emptyMap, err = types.NewMap(ctx, root.VRW())
						if err != nil {
							return false
						}
						newTable, err = newTable.SetIndexRowData(ctx, index.Name(), emptyMap)
						if err != nil {
							return false
						}
					}

					newRoot, err := root.PutTable(ctx, tName, newTable)
					if err != nil {
						return false
					}

					err = PrettyPrintResults(ctx, se.resultFormat, sql.OkResultSchema, printRowIter)
					if err != nil {
						return false
					}

					db, err := se.getDB(dbName)
					if err != nil {
						return false
					}

					err = db.SetRoot(ctx, newRoot)

					if err != nil {
						return false
					}

					return true
				}
			}
		}
	}

	return false
}

// Executes a SQL DDL statement (create, update, etc.). Updates the new root value in
// the sqlEngine if necessary.
func (se *sqlEngine) ddl(ctx *sql.Context, ddl *sqlparser.DDL, query string) (sql.Schema, sql.RowIter, error) {
	switch ddl.Action {
	case sqlparser.CreateStr, sqlparser.DropStr, sqlparser.AlterStr, sqlparser.RenameStr:
		_, ri, err := se.query(ctx, query)
		if err == nil {
			for _, err = ri.Next(); err == nil; _, err = ri.Next() {
			}
			if err == io.EOF {
				err = ri.Close()
			} else {
				closeErr := ri.Close()
				if closeErr != nil {
					err = errhand.BuildDError("error while executing ddl").AddCause(err).AddCause(closeErr).Build()
				}
			}
		}
		return nil, nil, err
	default:
		return nil, nil, fmt.Errorf("Unhandled DDL action %v in query %v", ddl.Action, query)
	}
}

<|MERGE_RESOLUTION|>--- conflicted
+++ resolved
@@ -17,6 +17,12 @@
 import (
 	"context"
 	"fmt"
+	"io"
+	"os"
+	"path/filepath"
+	"runtime"
+	"strings"
+
 	"github.com/abiosoft/readline"
 	sqle "github.com/dolthub/go-mysql-server"
 	"github.com/dolthub/go-mysql-server/auth"
@@ -32,11 +38,6 @@
 	"github.com/flynn-archive/go-shlex"
 	"github.com/liquidata-inc/ishell"
 	"gopkg.in/src-d/go-errors.v1"
-	"io"
-	"os"
-	"path/filepath"
-	"runtime"
-	"strings"
 
 	"github.com/dolthub/dolt/go/cmd/dolt/cli"
 	"github.com/dolthub/dolt/go/cmd/dolt/errhand"
@@ -50,7 +51,7 @@
 	"github.com/dolthub/dolt/go/libraries/utils/filesys"
 	"github.com/dolthub/dolt/go/libraries/utils/iohelp"
 	"github.com/dolthub/dolt/go/libraries/utils/osutil"
-	pipeline2 "github.com/dolthub/dolt/go/libraries/utils/pipeline"
+	"github.com/dolthub/dolt/go/libraries/utils/pipeline"
 	"github.com/dolthub/dolt/go/store/types"
 )
 
@@ -1216,87 +1217,13 @@
 		}
 	}()
 
-<<<<<<< HEAD
-=======
 	if isOkResult(sqlSch) {
 		return printOKResult(rowIter)
 	}
 
-	nbf := types.Format_Default
-
-	doltSch, err := sqleSchema.ToDoltResultSchema(sqlSch)
-	if err != nil {
-		return err
-	}
-
-	untypedSch, err := untyped.UntypeUnkeySchema(doltSch)
-	if err != nil {
-		return err
-	}
-
-	rowChannel := make(chan row.Row)
-	p := pipeline.NewPartialPipeline(pipeline.InFuncForChannel(rowChannel))
-
-	// Parts of the pipeline depend on the output format, such as how we print null values and whether we pad strings.
-	switch resultFormat {
-	case formatTabular:
-		nullPrinter := nullprinter.NewNullPrinter(untypedSch)
-		p.AddStage(pipeline.NewNamedTransform(nullprinter.NullPrintingStage, nullPrinter.ProcessRow))
-		autoSizeTransform := fwt.NewAutoSizingFWTTransformer(untypedSch, fwt.PrintAllWhenTooLong, 10000)
-		p.AddStage(pipeline.NamedTransform{Name: fwtStageName, Func: autoSizeTransform.TransformToFWT})
-	}
-
-	// Redirect output to the CLI
-	cliWr := iohelp.NopWrCloser(cli.CliOut)
-
-	var wr table.TableWriteCloser
-
-	switch resultFormat {
-	case formatTabular:
-		wr, err = tabular.NewTextTableWriter(cliWr, untypedSch)
-	case formatCsv:
-		wr, err = csv.NewCSVWriter(cliWr, untypedSch, csv.NewCSVInfo())
-	case formatJson:
-		wr, err = json.NewJSONWriter(cliWr, doltSch)
-	default:
-		panic("unimplemented output format type")
-	}
-
-	if err != nil {
-		return err
-	}
-
-	p.RunAfter(func() { wr.Close(ctx) })
-
-	cliSink := pipeline.ProcFuncForWriter(ctx, wr)
-	p.SetOutput(cliSink)
-
-	p.SetBadRowCallback(func(tff *pipeline.TransformRowFailure) (quit bool) {
-		cli.PrintErrln(color.RedString("error: failed to transform row %s.", row.Fmt(ctx, tff.Row, untypedSch)))
-		return true
-	})
-
-	colNames, err := schema.ExtractAllColNames(untypedSch)
-
-	if err != nil {
-		return err
-	}
-
-	r, err := untyped.NewRowFromTaggedStrings(nbf, untypedSch, colNames)
-
-	if err != nil {
-		return err
-	}
-
-	// Insert the table header row at the appropriate stage
-	if resultFormat == formatTabular {
-		p.InjectRow(fwtStageName, r)
-	}
-
->>>>>>> 6d5b1a80
 	// For some output formats, we want to convert everything to strings to be processed by the pipeline. For others,
 	// we want to leave types alone and let the writer figure out how to format it for output.
-	var p *pipeline2.Pipeline
+	var p *pipeline.Pipeline
 	switch resultFormat {
 	case formatCsv:
 		p = createCSVPipeline(ctx, sqlSch, rowIter)
@@ -1314,11 +1241,7 @@
 	return rerr
 }
 
-<<<<<<< HEAD
-func printOKResult(_ context.Context, iter sql.RowIter) (returnErr error) {
-=======
 func printOKResult(iter sql.RowIter) (returnErr error) {
->>>>>>> 6d5b1a80
 	row, err := iter.Next()
 	if err != nil {
 		return err
@@ -1468,5 +1391,4 @@
 	default:
 		return nil, nil, fmt.Errorf("Unhandled DDL action %v in query %v", ddl.Action, query)
 	}
-}
-
+}