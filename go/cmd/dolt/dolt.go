--- conflicted
+++ resolved
@@ -23,11 +23,7 @@
 	"os/exec"
 	"strconv"
 	"strings"
-<<<<<<< HEAD
-=======
-	"syscall"
 	"time"
->>>>>>> 775ac0af
 
 	"github.com/fatih/color"
 	"github.com/opentracing/opentracing-go"
