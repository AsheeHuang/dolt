--- conflicted
+++ resolved
@@ -176,18 +176,11 @@
 	}
 }
 
-<<<<<<< HEAD
-// Source: -3-> C(L2) -1-> N
-//
-//	\  -2-> L1 -1-> N
-//	         \ -1-> L0
-=======
 // Source:
 //
 //	-3-> C(L2) -1-> N
 //	        \  -2-> L1 -1-> N
 //	                 \ -1-> L0
->>>>>>> 59b8d649
 //
 // Sink: Nada
 func (suite *PullSuite) TestPullEverything() {
@@ -209,29 +202,6 @@
 	suite.True(l.Equals(mustGetCommittedValue(suite.sinkVRW, v)))
 }
 
-<<<<<<< HEAD
-// Source: -6-> C3(L5) -1-> N
-//
-//	.  \  -5-> L4 -1-> N
-//	 .          \ -4-> L3 -1-> N
-//	  .                 \  -3-> L2 -1-> N
-//	   5                         \ -2-> L1 -1-> N
-//	    .                                \ -1-> L0
-//	   C2(L4) -1-> N
-//	    .  \  -4-> L3 -1-> N
-//	     .          \ -3-> L2 -1-> N
-//	      .                 \ -2-> L1 -1-> N
-//	       3                        \ -1-> L0
-//	        .
-//	      C1(L2) -1-> N
-//	          \  -2-> L1 -1-> N
-//	                   \ -1-> L0
-//
-// Sink: -3-> C1(L2) -1-> N
-//
-//	\  -2-> L1 -1-> N
-//	         \ -1-> L0
-=======
 // Source:
 //
 //	-6-> C3(L5) -1-> N
@@ -255,7 +225,6 @@
 //	-3-> C1(L2) -1-> N
 //	         \  -2-> L1 -1-> N
 //	                  \ -1-> L0
->>>>>>> 59b8d649
 func (suite *PullSuite) TestPullMultiGeneration() {
 	sinkL := buildListOfHeight(2, suite.sinkVRW)
 	suite.commitToSink(sinkL, nil)
@@ -284,32 +253,6 @@
 	suite.True(srcL.Equals(mustGetCommittedValue(suite.sinkVRW, v)))
 }
 
-<<<<<<< HEAD
-// Source: -6-> C2(L5) -1-> N
-//
-//	.  \  -5-> L4 -1-> N
-//	 .          \ -4-> L3 -1-> N
-//	  .                 \  -3-> L2 -1-> N
-//	   4                         \ -2-> L1 -1-> N
-//	    .                                \ -1-> L0
-//	   C1(L3) -1-> N
-//	       \  -3-> L2 -1-> N
-//	                \ -2-> L1 -1-> N
-//	                        \ -1-> L0
-//
-// Sink: -5-> C3(L3') -1-> N
-//
-//	.   \ -3-> L2 -1-> N
-//	 .   \      \ -2-> L1 -1-> N
-//	  .   \             \ -1-> L0
-//	   .   \  - "oy!"
-//	    4
-//	     .
-//	   C1(L3) -1-> N
-//	       \  -3-> L2 -1-> N
-//	                \ -2-> L1 -1-> N
-//	                        \ -1-> L0
-=======
 // Source:
 //
 //	-6-> C2(L5) -1-> N
@@ -336,7 +279,6 @@
 //	             \  -3-> L2 -1-> N
 //	                      \ -2-> L1 -1-> N
 //	                              \ -1-> L0
->>>>>>> 59b8d649
 func (suite *PullSuite) TestPullDivergentHistory() {
 	sinkL := buildListOfHeight(3, suite.sinkVRW)
 	sinkAddr := suite.commitToSink(sinkL, nil)
@@ -368,27 +310,6 @@
 	suite.True(srcL.Equals(mustGetCommittedValue(suite.sinkVRW, v)))
 }
 
-<<<<<<< HEAD
-// Source: -6-> C2(L4) -1-> N
-//
-//	.  \  -4-> L3 -1-> N
-//	  .         \ -3-> L2 -1-> N
-//	   .                \ - "oy!"
-//	    5                \ -2-> L1 -1-> N
-//	     .                       \ -1-> L0
-//	    C1(L4) -1-> N
-//	        \  -4-> L3 -1-> N
-//	                 \ -3-> L2 -1-> N
-//	                         \ -2-> L1 -1-> N
-//	                                 \ -1-> L0
-//
-// Sink: -5-> C1(L4) -1-> N
-//
-//	\  -4-> L3 -1-> N
-//	         \ -3-> L2 -1-> N
-//	                 \ -2-> L1 -1-> N
-//	                         \ -1-> L0
-=======
 // Source:
 //
 //	-6-> C2(L4) -1-> N
@@ -410,7 +331,6 @@
 //	                  \ -3-> L2 -1-> N
 //	                          \ -2-> L1 -1-> N
 //	                                  \ -1-> L0
->>>>>>> 59b8d649
 func (suite *PullSuite) TestPullUpdates() {
 	sinkL := buildListOfHeight(4, suite.sinkVRW)
 	suite.commitToSink(sinkL, nil)
