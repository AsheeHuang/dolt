// Copyright 2019 Dolthub, Inc.
//
// Licensed under the Apache License, Version 2.0 (the "License");
// you may not use this file except in compliance with the License.
// You may obtain a copy of the License at
//
//     http://www.apache.org/licenses/LICENSE-2.0
//
// Unless required by applicable law or agreed to in writing, software
// distributed under the License is distributed on an "AS IS" BASIS,
// WITHOUT WARRANTIES OR CONDITIONS OF ANY KIND, either express or implied.
// See the License for the specific language governing permissions and
// limitations under the License.
//
// This file incorporates work covered by the following copyright and
// permission notice:
//
// Copyright 2016 Attic Labs, Inc. All rights reserved.
// Licensed under the Apache License, version 2.0:
// http://www.apache.org/licenses/LICENSE-2.0

package types

import (
	"context"
	"errors"
	"fmt"
	"runtime"
	"sync"

	"golang.org/x/sync/errgroup"

	"github.com/dolthub/dolt/go/store/chunks"
	"github.com/dolthub/dolt/go/store/d"
	"github.com/dolthub/dolt/go/store/hash"
	"github.com/dolthub/dolt/go/store/util/sizecache"
)

type HashFilterFunc func(context.Context, hash.HashSet) (hash.HashSet, error)

func unfilteredHashFunc(_ context.Context, hs hash.HashSet) (hash.HashSet, error) {
	return hs, nil
}

// ValueReader is an interface that knows how to read Noms Values, e.g.
// datas/Database. Required to avoid import cycle between this package and the
// package that implements Value reading.
type ValueReader interface {
	Format() *NomsBinFormat
	ReadValue(ctx context.Context, h hash.Hash) (Value, error)
	ReadManyValues(ctx context.Context, hashes hash.HashSlice) (ValueSlice, error)
}

// ValueWriter is an interface that knows how to write Noms Values, e.g.
// datas/Database. Required to avoid import cycle between this package and the
// package that implements Value writing.
type ValueWriter interface {
	WriteValue(ctx context.Context, v Value) (Ref, error)
}

// ValueReadWriter is an interface that knows how to read and write Noms
// Values, e.g. datas/Database. Required to avoid import cycle between this
// package and the package that implements Value read/writing.
type ValueReadWriter interface {
	ValueReader
	ValueWriter
}

// ValueStore provides methods to read and write Noms Values to a ChunkStore.
// It minimally validates Values as they're written, but does not guarantee
// that these Values are persisted through the ChunkStore until a subsequent
// Flush.
// Currently, WriteValue validates the following properties of a Value v:
// - v can be correctly serialized and its Ref taken
type ValueStore struct {
	cs                   chunks.ChunkStore
	bufferMu             sync.RWMutex
	bufferedChunks       map[hash.Hash]chunks.Chunk
	bufferedChunksMax    uint64
	bufferedChunkSize    uint64
	withBufferedChildren map[hash.Hash]uint64 // chunk Hash -> ref height
	unresolvedRefs       hash.HashSet
	enforceCompleteness  bool
	validateContentAddr  bool
	decodedChunks        *sizecache.SizeCache
	nbf                  *NomsBinFormat

	versOnce sync.Once
}

func ErrorIfDangling(ctx context.Context, unresolved hash.HashSet, cs chunks.ChunkStore) error {
	absent, err := cs.HasMany(ctx, unresolved)
	if err != nil {
		return err
	}

	if len(absent) != 0 {
		s := absent.String()
		return fmt.Errorf("Found dangling references to %s", s)
<<<<<<< HEAD
	}

	return nil
=======
	}

	return nil
}

func AddrsFromNomsValue(ctx context.Context, c chunks.Chunk, nbf *NomsBinFormat) (hash.HashSet, error) {
	valRefs := make(hash.HashSet)
	err := walkRefs(c.Data(), nbf, func(r Ref) error {
		valRefs.Insert(r.TargetHash())
		return nil
	})
	if err != nil {
		return nil, err
	}
	return valRefs, nil
}

func (lvs *ValueStore) getAddrs(ctx context.Context, c chunks.Chunk) (hash.HashSet, error) {
	return AddrsFromNomsValue(ctx, c, lvs.nbf)
>>>>>>> f4e91667
}

const (
	defaultDecodedChunksSize = 1 << 25 // 32MB
	defaultPendingPutMax     = 1 << 28 // 256MB

	gcBuffSize = 16
)

// newTestValueStore creates a simple struct that satisfies ValueReadWriter
// and is backed by a chunks.TestStore. Used for testing noms.
func newTestValueStore() *ValueStore {
	ts := &chunks.TestStorage{}
	return NewValueStore(ts.NewViewWithDefaultFormat())
}

func newTestValueStore_7_18() *ValueStore {
	ts := &chunks.TestStorage{}
	return NewValueStore(ts.NewView())
}

// NewMemoryValueStore creates a simple struct that satisfies ValueReadWriter
// and is backed by a chunks.TestStore. Used for dolt operations outside of noms.
func NewMemoryValueStore() *ValueStore {
	ts := &chunks.TestStorage{}
	return NewValueStore(ts.NewViewWithDefaultFormat())
}

// NewValueStore returns a ValueStore instance that owns the provided
// ChunkStore and manages its lifetime. Calling Close on the returned
// ValueStore will Close() cs.
func NewValueStore(cs chunks.ChunkStore) *ValueStore {
	return newValueStoreWithCacheAndPending(cs, defaultDecodedChunksSize, defaultPendingPutMax)
}

func newValueStoreWithCacheAndPending(cs chunks.ChunkStore, cacheSize, pendingMax uint64) *ValueStore {
	return &ValueStore{
		cs: cs,

		bufferMu:             sync.RWMutex{},
		bufferedChunks:       map[hash.Hash]chunks.Chunk{},
		bufferedChunksMax:    pendingMax,
		withBufferedChildren: map[hash.Hash]uint64{},
		decodedChunks:        sizecache.New(cacheSize),
		unresolvedRefs:       hash.HashSet{},
		enforceCompleteness:  true,
		versOnce:             sync.Once{},
	}
}

func (lvs *ValueStore) expectVersion() {
	dataVersion := lvs.cs.Version()
	nbf, err := GetFormatForVersionString(dataVersion)
	if err != nil {
		panic(err)
	}
	lvs.nbf = nbf
}

func (lvs *ValueStore) SetEnforceCompleteness(enforce bool) {
	lvs.enforceCompleteness = enforce
}

func (lvs *ValueStore) SetValidateContentAddresses(validate bool) {
	lvs.validateContentAddr = validate
}

func (lvs *ValueStore) ChunkStore() chunks.ChunkStore {
	return lvs.cs
}

func (lvs *ValueStore) Format() *NomsBinFormat {
	lvs.versOnce.Do(lvs.expectVersion)
	return lvs.nbf
}

// ReadValue reads and decodes a value from lvs. It is not considered an error
// for the requested chunk to be empty; in this case, the function simply
// returns nil.
func (lvs *ValueStore) ReadValue(ctx context.Context, h hash.Hash) (Value, error) {
	lvs.versOnce.Do(lvs.expectVersion)
	if v, ok := lvs.decodedChunks.Get(h); ok {
		if v == nil {
			return nil, errors.New("value present but empty")
		}

		nv := v.(Value)
		if lvs.validateContentAddr {
			if err := validateContentAddress(lvs.nbf, h, nv); err != nil {
				return nil, err
			}
		}
		return nv, nil
	}

	chunk := func() chunks.Chunk {
		lvs.bufferMu.RLock()
		defer lvs.bufferMu.RUnlock()
		if pending, ok := lvs.bufferedChunks[h]; ok {
			return pending
		}
		return chunks.EmptyChunk
	}()

	if chunk.IsEmpty() {
		var err error
		chunk, err = lvs.cs.Get(ctx, h)

		if err != nil {
			return nil, err
		}
	}
	if chunk.IsEmpty() {
		return nil, nil
	}

	v, err := DecodeValue(chunk, lvs)

	if err != nil {
		return nil, err
	}

	if v == nil {
		return nil, errors.New("decoded value is empty")
	}

	if lvs.validateContentAddr {
		if err = validateContentAddress(lvs.nbf, h, v); err != nil {
			return nil, err
		}
	}

	lvs.decodedChunks.Add(h, uint64(len(chunk.Data())), v)
	return v, nil
}

// ReadManyValues reads and decodes Values indicated by |hashes| from lvs and
// returns the found Values in the same order. Any non-present Values will be
// represented by nil.
func (lvs *ValueStore) ReadManyValues(ctx context.Context, hashes hash.HashSlice) (ValueSlice, error) {
	lvs.versOnce.Do(lvs.expectVersion)
	decode := func(h hash.Hash, chunk *chunks.Chunk) (Value, error) {
		v, ferr := DecodeValue(*chunk, lvs)

		if ferr != nil {
			return nil, ferr
		}

		if v == nil {
			return nil, errors.New("decoded value is empty")
		}
		if lvs.validateContentAddr {
			if err := validateContentAddress(lvs.nbf, h, v); err != nil {
				return nil, err
			}
		}

		lvs.decodedChunks.Add(h, uint64(len(chunk.Data())), v)
		return v, nil
	}

	foundValues := make(map[hash.Hash]Value, len(hashes))

	// First, see which hashes can be found in either the Value cache or bufferedChunks.
	// Put the rest into a new HashSet to be requested en masse from the ChunkStore.
	remaining := hash.HashSet{}
	for _, h := range hashes {
		if v, ok := lvs.decodedChunks.Get(h); ok {
			d.PanicIfTrue(v == nil)

			nv := v.(Value)
			if lvs.validateContentAddr {
				if err := validateContentAddress(lvs.nbf, h, nv); err != nil {
					return nil, err
				}
			}
			foundValues[h] = nv
			continue
		}

		chunk := func() chunks.Chunk {
			lvs.bufferMu.RLock()
			defer lvs.bufferMu.RUnlock()
			if pending, ok := lvs.bufferedChunks[h]; ok {
				return pending
			}
			return chunks.EmptyChunk
		}()
		if !chunk.IsEmpty() {
			var err error
			foundValues[h], err = decode(h, &chunk)

			if err != nil {
				return nil, err
			}

			continue
		}

		remaining.Insert(h)
	}

	if len(remaining) != 0 {
		mu := new(sync.Mutex)
		var decodeErr error
		err := lvs.cs.GetMany(ctx, remaining, func(ctx context.Context, c *chunks.Chunk) {
			mu.Lock()
			defer mu.Unlock()
			if decodeErr != nil {
				return
			}
			h := c.Hash()
			foundValues[h], decodeErr = decode(h, c)
		})
		if err != nil {
			return nil, err
		}
		if decodeErr != nil {
			return nil, decodeErr
		}
	}

	rv := make(ValueSlice, len(hashes))
	for i, h := range hashes {
		rv[i] = foundValues[h]
	}
	return rv, nil
}

// WriteValue takes a Value, schedules it to be written it to lvs, and returns
// an appropriately-typed types.Ref. v is not guaranteed to be actually
// written until after Flush().
func (lvs *ValueStore) WriteValue(ctx context.Context, v Value) (Ref, error) {
	lvs.versOnce.Do(lvs.expectVersion)
	d.PanicIfFalse(v != nil)

	c, err := EncodeValue(v, lvs.nbf)

	if err != nil {
		return Ref{}, err
	}

	if c.IsEmpty() {
		return Ref{}, errors.New("value encoded to empty chunk")
	}

	h := c.Hash()
	height, err := maxChunkHeight(lvs.nbf, v)

	if err != nil {
		return Ref{}, err
	}

	height++
	t, err := TypeOf(v)

	if err != nil {
		return Ref{}, err
	}

	r, err := constructRef(lvs.nbf, h, t, height)
	if err != nil {
		return Ref{}, err
	}

	err = lvs.bufferChunk(ctx, v, c, height)
	if err != nil {
		return Ref{}, err
	}

	return r, nil
}

// bufferChunk enqueues c (which is the serialization of v) within this
// ValueStore. Buffered chunks are flushed progressively to the underlying
// ChunkStore in a way which attempts to locate children and grandchildren
// sequentially together. The following invariants are retained:
//
//  1. For any given chunk currently in the buffer, only direct children of the
//     chunk may also be presently buffered (any grandchildren will have been
//     flushed).
//  2. The total data occupied by buffered chunks does not exceed
//     lvs.bufferedChunksMax
func (lvs *ValueStore) bufferChunk(ctx context.Context, v Value, c chunks.Chunk, height uint64) error {
	lvs.bufferMu.Lock()
	defer lvs.bufferMu.Unlock()

	if lvs.Format().UsesFlatbuffers() {
		// We do not do write buffering in the new format.
		// Ref heights are not universally known, and the
		// invariants mentioned above cannot be maintained
		// in the general case.
		//
		// Buffering with full dependency tracking would be
		// possible, and in __DOLT__, WalkAddrs may be
		// cheap enough that it would be possible to get back
		// cache-locality in our flushes without ref heights.
		if lvs.enforceCompleteness {
			err := v.walkRefs(lvs.nbf, func(r Ref) error {
				lvs.unresolvedRefs.Insert(r.TargetHash())
				return nil
			})
			if err != nil {
				return err
			}
		}

<<<<<<< HEAD
		return lvs.cs.Put(ctx, c)
=======
		getAddrs := lvs.getAddrs
		if !lvs.enforceCompleteness {
			getAddrs = func(ctx context.Context, c chunks.Chunk) (hash.HashSet, error) {
				return hash.NewHashSet(), nil
			}
		}
		return lvs.cs.Put(ctx, c, getAddrs)
>>>>>>> f4e91667
	}

	d.PanicIfTrue(height == 0)
	h := c.Hash()
	if _, present := lvs.bufferedChunks[h]; !present {
		lvs.bufferedChunks[h] = c
		lvs.bufferedChunkSize += uint64(len(c.Data()))
	}

	put := func(h hash.Hash, c chunks.Chunk) error {
		err := lvs.cs.Put(ctx, c, lvs.getAddrs)

		if err != nil {
			return err
		}

		lvs.bufferedChunkSize -= uint64(len(c.Data()))
		delete(lvs.bufferedChunks, h)
		delete(lvs.withBufferedChildren, h)

		return nil
	}

	putChildren := func(parent hash.Hash) error {
		pending, isBuffered := lvs.bufferedChunks[parent]
		if !isBuffered {
			return nil
		}

		err := walkRefs(pending.Data(), lvs.nbf, func(grandchildRef Ref) error {
			gch := grandchildRef.TargetHash()
			if pending, present := lvs.bufferedChunks[gch]; present {
				return put(gch, pending)
			}

			return nil
		})

		if err != nil {
			return err
		}

		delete(lvs.withBufferedChildren, parent)

		return nil
	}

	// Enforce invariant (1)
	if height > 1 {
		err := v.walkRefs(lvs.nbf, func(childRef Ref) error {
			childHash := childRef.TargetHash()
			if _, isBuffered := lvs.bufferedChunks[childHash]; isBuffered {
				lvs.withBufferedChildren[h] = height
			} else if lvs.enforceCompleteness {
				// If the childRef isn't presently buffered, we must consider it an
				// unresolved ref.
				lvs.unresolvedRefs.Insert(childHash)
			}

			if _, hasBufferedChildren := lvs.withBufferedChildren[childHash]; hasBufferedChildren {
				return putChildren(childHash)
			}

			return nil
		})

		if err != nil {
			return err
		}
	}

	// Enforce invariant (2)
	for lvs.bufferedChunkSize > lvs.bufferedChunksMax {
		var tallest hash.Hash
		var height uint64 = 0
		for parent, ht := range lvs.withBufferedChildren {
			if ht > height {
				tallest = parent
				height = ht
			}
		}
		if height == 0 { // This can happen if there are no pending parents
			var chunk chunks.Chunk
			for tallest, chunk = range lvs.bufferedChunks {
				// Any pendingPut is as good as another in this case, so take the first one
				break
			}

			err := put(tallest, chunk)

			if err != nil {
				return err
			}

			continue
		}

		err := putChildren(tallest)
		if err != nil {
			return err
		}
	}

	return nil
}

func (lvs *ValueStore) Root(ctx context.Context) (hash.Hash, error) {
	root, err := lvs.cs.Root(ctx)

	if err != nil {
		return hash.Hash{}, err
	}

	return root, nil
}

func (lvs *ValueStore) Rebase(ctx context.Context) error {
	return lvs.cs.Rebase(ctx)
}

func (lvs *ValueStore) Flush(ctx context.Context) error {
	lvs.bufferMu.Lock()
	defer lvs.bufferMu.Unlock()
	return lvs.flush(ctx, hash.Hash{})
}

func (lvs *ValueStore) flush(ctx context.Context, current hash.Hash) error {
	put := func(h hash.Hash, chunk chunks.Chunk) error {
<<<<<<< HEAD
		err := lvs.cs.Put(ctx, chunk)
=======
		err := lvs.cs.Put(ctx, chunk, lvs.getAddrs)
>>>>>>> f4e91667
		if err != nil {
			return err
		}

		delete(lvs.bufferedChunks, h)
		delete(lvs.withBufferedChildren, h)
		lvs.bufferedChunkSize -= uint64(len(chunk.Data()))
		return nil
	}

	for parent := range lvs.withBufferedChildren {
		if pending, present := lvs.bufferedChunks[parent]; present {
			err := walkRefs(pending.Data(), lvs.nbf, func(reachable Ref) error {
				if pending, present := lvs.bufferedChunks[reachable.TargetHash()]; present {
					return put(reachable.TargetHash(), pending)
				}

				return nil
			})

			if err != nil {
				return err
			}

			err = put(parent, pending)

			if err != nil {
				return err
			}
		}
	}
	for _, c := range lvs.bufferedChunks {
		getAddrs := func(ctx context.Context, c chunks.Chunk) (hash.HashSet, error) {
			return nil, nil
		}
		if lvs.enforceCompleteness {
			getAddrs = lvs.getAddrs
		}
		// Can't use put() because it's wrong to delete from a lvs.bufferedChunks while iterating it.
<<<<<<< HEAD
		err := lvs.cs.Put(ctx, c)
=======
		err := lvs.cs.Put(ctx, c, getAddrs)
>>>>>>> f4e91667
		if err != nil {
			return err
		}

		lvs.bufferedChunkSize -= uint64(len(c.Data()))
	}

	d.PanicIfFalse(lvs.bufferedChunkSize == 0)
	lvs.withBufferedChildren = map[hash.Hash]uint64{}
	lvs.bufferedChunks = map[hash.Hash]chunks.Chunk{}

	if lvs.enforceCompleteness {
		root, err := lvs.Root(ctx)

		if err != nil {
			return err
		}

		if (current != hash.Hash{} && current != root) {
			if _, ok := lvs.bufferedChunks[current]; !ok {
				// If the client is attempting to move the root and the referenced
				// value isn't still buffered, we need to ensure that it is contained
				// in the ChunkStore.
				lvs.unresolvedRefs.Insert(current)
			}
		}

		err = ErrorIfDangling(ctx, lvs.unresolvedRefs, lvs.cs)
		if err != nil {
			return err
		}
	}

	return nil
}

// Commit flushes all bufferedChunks into the ChunkStore, with best-effort
// locality, and attempts to Commit, updating the root to |current| (or keeping
// it the same as Root()). If the root has moved since this ValueStore was
// opened, or last Rebased(), it will return false and will have internally
// rebased. Until Commit() succeeds, no work of the ValueStore will be visible
// to other readers of the underlying ChunkStore.
func (lvs *ValueStore) Commit(ctx context.Context, current, last hash.Hash) (bool, error) {
	lvs.bufferMu.Lock()
	defer lvs.bufferMu.Unlock()

	err := lvs.flush(ctx, current)
	if err != nil {
		return false, err
	}

	success, err := lvs.cs.Commit(ctx, current, last)
	if err != nil {
		return false, err
	}
	if !success {
		return false, nil
	}

	if lvs.enforceCompleteness {
		lvs.unresolvedRefs = hash.HashSet{}
	}

	return true, nil
}

func makeBatches(hss []hash.HashSet, count int) [][]hash.Hash {
	const maxBatchSize = 16384

	buffer := make([]hash.Hash, count)
	i := 0
	for _, hs := range hss {
		for h := range hs {
			buffer[i] = h
			i++
		}
	}

	numBatches := (count + (maxBatchSize - 1)) / maxBatchSize
	batchSize := count / numBatches

	res := make([][]hash.Hash, numBatches)
	for i := 0; i < numBatches; i++ {
		if i != numBatches-1 {
			res[i] = buffer[i*batchSize : (i+1)*batchSize]
		} else {
			res[i] = buffer[i*batchSize:]
		}
	}

	return res
}

func (lvs *ValueStore) numBuffChunks() int {
	lvs.bufferMu.RLock()
	defer lvs.bufferMu.RUnlock()
	return len(lvs.bufferedChunks)
}

// GC traverses the ValueStore from the root and removes unreferenced chunks from the ChunkStore
func (lvs *ValueStore) GC(ctx context.Context, oldGenRefs, newGenRefs hash.HashSet) error {
	if lvs.numBuffChunks() > 0 {
		return errors.New("invalid GC state; bufferedChunks must be empty.")
	}

	err := func() error {
		lvs.bufferMu.RLock()
		defer lvs.bufferMu.RUnlock()
		if len(lvs.bufferedChunks) > 0 {
			return errors.New("invalid GC state; bufferedChunks must be empty.")
		}
		return nil
	}()
	if err != nil {
		return err
	}

	lvs.versOnce.Do(lvs.expectVersion)

	root, err := lvs.Root(ctx)

	if err != nil {
		return err
	}

	rootVal, err := lvs.ReadValue(ctx, root)
	if err != nil {
		return err
	}

	if rootVal == nil {
		// empty root
		return nil
	}

	newGenRefs.Insert(root)
	if gcs, ok := lvs.cs.(chunks.GenerationalCS); ok {
		oldGen := gcs.OldGen()
		newGen := gcs.NewGen()
		err = lvs.gc(ctx, root, oldGenRefs, oldGen.HasMany, newGen, oldGen)
		if err != nil {
			return err
		}

		return lvs.gc(ctx, root, newGenRefs, oldGen.HasMany, newGen, newGen)
	} else if collector, ok := lvs.cs.(chunks.ChunkStoreGarbageCollector); ok {
		if len(oldGenRefs) > 0 {
			newGenRefs.InsertAll(oldGenRefs)
		}

		return lvs.gc(ctx, root, newGenRefs, unfilteredHashFunc, collector, collector)
	} else {
		return chunks.ErrUnsupportedOperation
	}
}

func (lvs *ValueStore) gc(ctx context.Context, root hash.Hash, toVisit hash.HashSet, hashFilter HashFilterFunc, src, dest chunks.ChunkStoreGarbageCollector) error {
	keepChunks := make(chan []hash.Hash, gcBuffSize)

	eg, ctx := errgroup.WithContext(ctx)
	eg.Go(func() error {
		return src.MarkAndSweepChunks(ctx, root, keepChunks, dest)
	})

	keepHashes := func(hs []hash.Hash) error {
		select {
		case keepChunks <- hs:
			return nil
		case <-ctx.Done():
			return ctx.Err()
		}
	}

	concurrency := runtime.GOMAXPROCS(0) - 1
	if concurrency < 1 {
		concurrency = 1
	}
	walker := newParallelRefWalker(ctx, lvs.nbf, concurrency)

	eg.Go(func() error {
		defer walker.Close()

		visited := toVisit.Copy()
		err := lvs.gcProcessRefs(ctx, visited, []hash.HashSet{toVisit}, keepHashes, walker, hashFilter)
		if err != nil {
			return err
		}

		// NOTE: We do not defer this close here. When keepChunks
		// closes, it signals to NBSStore.MarkAndSweepChunks that we
		// are done walking the references. If gcProcessRefs returns an
		// error, we did not successfully walk all references and we do
		// not want MarkAndSweepChunks finishing its work, swapping
		// table files, etc. It would be racing with returning an error
		// here. Instead, we have returned the error above and that
		// will force it to fail when the errgroup ctx fails.
		close(keepChunks)
		return nil
	})

	err := eg.Wait()
	if err != nil {
		return err
	}

	return eg.Wait()
}

func (lvs *ValueStore) gcProcessRefs(ctx context.Context, visited hash.HashSet, toVisit []hash.HashSet, keepHashes func(hs []hash.Hash) error, walker *parallelRefWalker, hashFilter HashFilterFunc) error {
	if len(toVisit) != 1 {
		panic("Must be one initial hashset to visit")
	}

	toVisitCount := len(toVisit[0])
	for toVisitCount > 0 {
		batches := makeBatches(toVisit, toVisitCount)
		toVisit = make([]hash.HashSet, len(batches))
		toVisitCount = 0
		for i, batch := range batches {
			if err := keepHashes(batch); err != nil {
				return err
			}

			vals, err := lvs.ReadManyValues(ctx, batch)
			if err != nil {
				return err
			}
			if len(vals) != len(batch) {
				return errors.New("dangling reference found in chunk store")
			}

			hashes, err := walker.GetRefSet(visited, vals)
			if err != nil {
				return err
			}

			// continue processing
			hashes, err = hashFilter(ctx, hashes)
			if err != nil {
				return err
			}

			toVisit[i] = hashes
			toVisitCount += len(hashes)
		}
	}

	lvs.bufferMu.Lock()
	defer lvs.bufferMu.Unlock()

	if len(lvs.bufferedChunks) > 0 {
		return errors.New("invalid GC state; bufferedChunks started empty and was not empty at end of run.")
	}

	// purge the cache
	lvs.decodedChunks = sizecache.New(lvs.decodedChunks.Size())
	lvs.bufferedChunks = make(map[hash.Hash]chunks.Chunk, lvs.bufferedChunkSize)
	lvs.bufferedChunkSize = 0
	lvs.withBufferedChildren = map[hash.Hash]uint64{}

	return nil
}

// Close closes the underlying ChunkStore
func (lvs *ValueStore) Close() error {
	return lvs.cs.Close()
}

func validateContentAddress(nbf *NomsBinFormat, h hash.Hash, v Value) (err error) {
	var actual hash.Hash
	actual, err = v.Hash(nbf)
	if err != nil {
		return
	} else if actual != h {
		err = fmt.Errorf("incorrect hash for value %s (%s != %s)",
			v.HumanReadableString(), actual.String(), h.String())
	}
	return
}<|MERGE_RESOLUTION|>--- conflicted
+++ resolved
@@ -97,11 +97,6 @@
 	if len(absent) != 0 {
 		s := absent.String()
 		return fmt.Errorf("Found dangling references to %s", s)
-<<<<<<< HEAD
-	}
-
-	return nil
-=======
 	}
 
 	return nil
@@ -121,7 +116,6 @@
 
 func (lvs *ValueStore) getAddrs(ctx context.Context, c chunks.Chunk) (hash.HashSet, error) {
 	return AddrsFromNomsValue(ctx, c, lvs.nbf)
->>>>>>> f4e91667
 }
 
 const (
@@ -429,9 +423,6 @@
 			}
 		}
 
-<<<<<<< HEAD
-		return lvs.cs.Put(ctx, c)
-=======
 		getAddrs := lvs.getAddrs
 		if !lvs.enforceCompleteness {
 			getAddrs = func(ctx context.Context, c chunks.Chunk) (hash.HashSet, error) {
@@ -439,7 +430,6 @@
 			}
 		}
 		return lvs.cs.Put(ctx, c, getAddrs)
->>>>>>> f4e91667
 	}
 
 	d.PanicIfTrue(height == 0)
@@ -568,11 +558,7 @@
 
 func (lvs *ValueStore) flush(ctx context.Context, current hash.Hash) error {
 	put := func(h hash.Hash, chunk chunks.Chunk) error {
-<<<<<<< HEAD
-		err := lvs.cs.Put(ctx, chunk)
-=======
 		err := lvs.cs.Put(ctx, chunk, lvs.getAddrs)
->>>>>>> f4e91667
 		if err != nil {
 			return err
 		}
@@ -612,11 +598,7 @@
 			getAddrs = lvs.getAddrs
 		}
 		// Can't use put() because it's wrong to delete from a lvs.bufferedChunks while iterating it.
-<<<<<<< HEAD
-		err := lvs.cs.Put(ctx, c)
-=======
 		err := lvs.cs.Put(ctx, c, getAddrs)
->>>>>>> f4e91667
 		if err != nil {
 			return err
 		}
