--- conflicted
+++ resolved
@@ -262,7 +262,26 @@
     [ "${lines[1]}" = '1,"[{""a"":""<>&""}]"' ]
 }
 
-<<<<<<< HEAD
+@test "json: insert large string value (> 1MB)" {
+    dolt sql <<SQL
+    CREATE TABLE t (
+        pk int PRIMARY KEY,
+        j1 json
+    );
+SQL
+
+    dolt sql -f $BATS_TEST_DIRNAME/json-large-value-insert.sql
+
+    # TODO: Retrieving the JSON errors with a JSON truncated message
+    #       Unskip this once the JSON truncation issue is fixed and
+    #       fill in the expected length below.
+    skip "Function Support is currently disabled"
+
+    run dolt sql -q "SELECT pk, length(j1) FROM t;" -r csv
+    [ "$status" -eq 0 ]
+    [ "${lines[1]}" = '1,???' ]
+}
+
 # This test inserts a large JSON document with the `dolt_dont_optimize_json` flag set.
 # We expect that the document gets stored as a blob.
 @test "json: Test dolt_optimize_json system variable" {
@@ -279,24 +298,4 @@
     run dolt show qivuleqpbin1eise78h5u8k1hqe4f07g
     [ "$status" -eq 0 ]
     [[ "$output" =~ "Blob" ]] || false
-=======
-@test "json: insert large string value (> 1MB)" {
-    dolt sql <<SQL
-    CREATE TABLE t (
-        pk int PRIMARY KEY,
-        j1 json
-    );
-SQL
-
-    dolt sql -f $BATS_TEST_DIRNAME/json-large-value-insert.sql
-
-    # TODO: Retrieving the JSON errors with a JSON truncated message
-    #       Unskip this once the JSON truncation issue is fixed and
-    #       fill in the expected length below.
-    skip "Function Support is currently disabled"
-
-    run dolt sql -q "SELECT pk, length(j1) FROM t;" -r csv
-    [ "$status" -eq 0 ]
-    [ "${lines[1]}" = '1,???' ]
->>>>>>> 7bed6a2f
 }